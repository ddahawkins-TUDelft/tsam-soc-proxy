--- conflicted
+++ resolved
@@ -3,11 +3,8 @@
 # tsam - Time Series Aggregation Module
 tsam is a python package which uses different machine learning algorithms for the aggregation of typical periods. It is applicable for all type of time series, eather weather data, load data or both simultaneously. The module is able to significantly reduce input time series for energy system models, and therefore the model's complexity and computational time. 
 
-<<<<<<< HEAD
+
 A publication which validates the methods and describes their cababilites is found [`here`](https://www.sciencedirect.com/science/article/pii/S0960148117309783). The manuscript is found [`here`](https://arxiv.org/abs/1708.00420). If you want to use tsam in a published work, please kindly cite that publication. 
-=======
-A publication which validates the methods and describes their cababilites is found [`here`](https://www.sciencedirect.com/science/article/pii/S0960148117309783). The manuscript is found [`here`](https://arxiv.org/abs/1708.00420).
->>>>>>> ddc05afa
 
 [![DOI](https://zenodo.org/badge/DOI/10.5281/zenodo.597956.svg)](https://doi.org/10.5281/zenodo.597956)
 

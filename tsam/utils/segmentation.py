--- conflicted
+++ resolved
@@ -6,13 +6,8 @@
 from tsam.representations import representations
 
 
-<<<<<<< HEAD
-def segmentation(normalizedTypicalPeriods, noSegments, timeStepsPerPeriod, representationMethod=None,
-                 representationDict=None):
-=======
 def segmentation(normalizedTypicalPeriods, noSegments, timeStepsPerPeriod, solver, representationMethod=None,
                  representationDict=None, distributionPeriodWise=True):
->>>>>>> 82ff1068
     '''
     Agglomerative clustering of adjacent time steps within a set of typical periods in order to further reduce the
     temporal resolution within typical periods and to further reduce complexity of input data.
@@ -55,19 +50,11 @@
         segNo, indices, segmentNoOccur = np.unique(clusterOrder, return_index=True, return_counts=True)
         clusterOrderUnique = [clusterOrder[index] for index in sorted(indices)]
         # determine the segments' values
-<<<<<<< HEAD
-=======
-        # if representationMethod == 'durationRepresentation':
-        #    representationMethod = 'meanRepresentation'
->>>>>>> 82ff1068
         clusterCenters, clusterCenterIndices = representations(segmentationCandidates, clusterOrder,
                                                                default='meanRepresentation',
                                                                representationMethod=representationMethod,
                                                                representationDict=representationDict,
-<<<<<<< HEAD
-=======
                                                                distributionPeriodWise=distributionPeriodWise,
->>>>>>> 82ff1068
                                                                timeStepsPerPeriod=1)
         #clusterCenters = meanRepresentation(segmentationCandidates, clusterOrder)
         # predict each time step of the period by representing it with the corresponding segment's values

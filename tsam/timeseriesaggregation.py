# -*- coding: utf-8 -*-

import copy
import time
import warnings

import pandas as pd
import numpy as np

from sklearn.metrics import mean_squared_error, mean_absolute_error
from sklearn.metrics.pairwise import euclidean_distances
from sklearn import preprocessing

from tsam.periodAggregation import aggregatePeriods
from tsam.representations import representations

pd.set_option('mode.chained_assignment', None)

# max iterator while resacling cluster profiles
MAX_ITERATOR = 20

# tolerance while rescaling cluster periods to meet the annual sum of the original profile
TOLERANCE = 1e-6


# minimal weight that overwrites a weighting of zero in order to carry the profile through the aggregation process
MIN_WEIGHT = 1e-6

def unstackToPeriods(timeSeries, timeStepsPerPeriod):
    """
    Extend the timeseries to an integer multiple of the period length and
    groups the time series to the periods.

    :param timeSeries:
    :type timeSeries: pandas DataFrame

    :param timeStepsPerPeriod: The number of discrete timesteps which describe one period. required
    :type timeStepsPerPeriod: integer

    :returns: - **unstackedTimeSeries** (pandas DataFrame) -- is stacked such that each row represents a
                candidate period
              - **timeIndex** (pandas Series index) -- is the modification of the original
                timeseriesindex in case an integer multiple was created
    """
    # init new grouped timeindex
    unstackedTimeSeries = timeSeries.copy()

    # initialize new indices
    periodIndex = []
    stepIndex = []

    # extend to inger multiple of period length
    if len(timeSeries) % timeStepsPerPeriod == 0:
        attached_timesteps = 0
    else:
        # calculate number of timesteps which get attached
        attached_timesteps = timeStepsPerPeriod - \
                             len(timeSeries) % timeStepsPerPeriod

        # take these from the head of the original time series
        rep_data = unstackedTimeSeries.head(attached_timesteps)

        # append them at the end of the time series
        unstackedTimeSeries = unstackedTimeSeries.append(rep_data,
                                                         ignore_index=False)

    # create period and step index
    for ii in range(0, len(unstackedTimeSeries)):
        periodIndex.append(int(ii / timeStepsPerPeriod))
        stepIndex.append(
            ii - int(ii / timeStepsPerPeriod) * timeStepsPerPeriod)

    # save old index
    timeIndex = copy.deepcopy(unstackedTimeSeries.index)

    # create new double index and unstack the time series
    unstackedTimeSeries.index = pd.MultiIndex.from_arrays([stepIndex,
                                                           periodIndex],
                                                          names=['TimeStep',
                                                                 'PeriodNum'])
    unstackedTimeSeries = unstackedTimeSeries.unstack(level='TimeStep')

    return unstackedTimeSeries, timeIndex

class TimeSeriesAggregation(object):
    '''
    Clusters time series data to typical periods.
    '''
<<<<<<< HEAD
    CLUSTER_METHODS = ['averaging', 'k_medoids', 'k_means', 'hierarchical', 'adjacent_periods']

    REPRESENTATION_METHODS = ['meanRepresentation', 'medoidRepresentation', 'minmaxmeanRepresentation']
=======
    CLUSTER_METHODS = ['averaging', 'k_means', 'k_medoids', 'k_maxoids', 'hierarchical', 'adjacent_periods']

    REPRESENTATION_METHODS = ['meanRepresentation', 'medoidRepresentation', 'maxoidRepresentation',
                              'minmaxmeanRepresentation', 'durationRepresentation']
>>>>>>> 82ff1068

    EXTREME_PERIOD_METHODS = [
        'None',
        'append',
        'new_cluster_center',
        'replace_cluster_center']

    def __init__(self, timeSeries, resolution=None, noTypicalPeriods=10,
                 noSegments=10, hoursPerPeriod=24, clusterMethod='hierarchical',
                 evalSumPeriods=False, sortValues=False, sameMean=False,
<<<<<<< HEAD
                 rescaleClusterPeriods=True, weightDict=None, segmentation = False,
                 extremePeriodMethod='None', representationMethod=None, representationDict=None,
=======
                 rescaleClusterPeriods=True, weightDict=None, segmentation = False, extremePeriodMethod='None',
                 representationMethod=None, representationDict=None, distributionPeriodWise=True,
>>>>>>> 82ff1068
                 predefClusterOrder=None, predefClusterCenterIndices=None, solver='glpk',
                 roundOutput = None,
                 addPeakMin=None,
                 addPeakMax=None,
                 addMeanMin=None,
                 addMeanMax=None):
        '''
        Initialize the periodly clusters.

        :param timeSeries: DataFrame with the datetime as index and the relevant
            time series parameters as columns. required
        :type timeSeries: pandas.DataFrame() or dict

        :param resolution: Resolution of the time series in hours [h]. If timeSeries is a
            pandas.DataFrame() the resolution is derived from the datetime
            index. optional, default: delta_T in timeSeries
        :type resolution: float

        :param hoursPerPeriod: Value which defines the length of a cluster period. optional, default: 24
        :type hoursPerPeriod: integer

        :param noTypicalPeriods: Number of typical Periods - equivalent to the number of clusters. optional, default: 10
        :type noTypicalPeriods: integer

        :param noSegments: Number of segments in which the typical periods shoul be subdivided - equivalent to the
            number of inner-period clusters. optional, default: 10
        :type noSegments: integer

        :param clusterMethod: Chosen clustering method. optional, default: 'hierarchical'
            |br| Options are:

            * 'averaging'
            * 'k_means'
            * 'k_medoids'
            * 'k_maxoids'
            * 'hierarchical'
            * 'adjacent_periods'
        :type clusterMethod: string

        :param evalSumPeriods: Boolean if in the clustering process also the averaged periodly values
            shall be integrated additional to the periodly profiles as parameters. optional, default: False
        :type evalSumPeriods: boolean

        :param sameMean: Boolean which is used in the normalization procedure. If true, all time series get normalized
            such that they have the same mean value. optional, default: False
        :type sameMean: boolean

        :param sortValues: Boolean if the clustering should be done by the periodly duration
            curves (true) or the original shape of the data. optional (default: False)
        :type sortValues: boolean

        :param rescaleClusterPeriods: Decides if the cluster Periods shall get rescaled such that their
            weighted mean value fits the mean value of the original time series. optional (default: True)
        :type rescaleClusterPeriods: boolean

        :param weightDict: Dictionary which weights the profiles. It is done by scaling
            the time series while the normalization process. Normally all time
            series have a scale from 0 to 1. By scaling them, the values get
            different distances to each other and with this, they are
            differently evaluated while the clustering process. optional (default: None )
        :type weightDict: dict

        :param extremePeriodMethod: Method how to integrate extreme Periods (peak demand, lowest temperature etc.)
            into to the typical period profiles. optional, default: 'None'
            |br| Options are:

            * None: No integration at all.
            * 'append': append typical Periods to cluster centers
            * 'new_cluster_center': add the extreme period as additional cluster center. It is checked then for all
              Periods if they fit better to the this new center or their original cluster center.
            * 'replace_cluster_center': replaces the cluster center of the
              cluster where the extreme period belongs to with the periodly profile of the extreme period. (Worst
              case system design)
        :type extremePeriodMethod: string

        :param representationMethod: Chosen representation. If specified, the clusters are represented in the chosen
            way. Otherwise, each clusterMethod has its own commonly used default representation method.
            |br| Options are:

            * 'meanRepresentation' (default of 'averaging' and 'k_means')
            * 'medoidRepresentation' (default of 'k_medoids', 'hierarchical' and 'adjacent_periods')
            * 'minmaxmeanRepresentation'
<<<<<<< HEAD
=======
            * 'durationRepresentation'
>>>>>>> 82ff1068
        :type representationMethod: string

        :param representationDict: Dictionary which states for each attribute whether the profiles in each cluster
            should be represented by the minimum value or maximum value of each time step. This enables estimations
            to the safe side. This dictionary is needed when 'minmaxmeanRepresentation' is chosen. If not specified, the
            dictionary is set to containing 'mean' values only.
        :type representationDict: dict

<<<<<<< HEAD
=======
        :param distributionPeriodWise: If durationRepresentation is chosen, you can choose whether the distribution of
            each cluster should be separately preserved or that of the original time series only (default: True)
        :type distributionPeriodWise:

>>>>>>> 82ff1068
        :param predefClusterOrder: Instead of aggregating a time series, a predefined grouping is taken
            which is given by this list. optional (default: None)
        :type predefClusterOrder: list or array

        :param predefClusterCenterIndices: If predefClusterOrder is give, this list can define the representative
            cluster candidates. Otherwise the medoid is taken. optional (default: None)
        :type predefClusterCenterIndices: list or array

        :param solver: Solver that is used for k_medoids clustering. optional (default: 'glpk' )
        :type solver: string

        :param roundOutput: Decimals to what the output time series get round. optional (default: None )
        :type roundOutput: integer

        :param addPeakMin: List of column names which's minimal value shall be added to the
            typical periods. E.g.: ['Temperature']. optional, default: []
        :type addPeakMin: list

        :param addPeakMax: List of column names which's maximal value shall be added to the
            typical periods. E.g. ['EDemand', 'HDemand']. optional, default: []
        :type addPeakMax: list

        :param addMeanMin: List of column names where the period with the cumulative minimal value
            shall be added to the typical periods. E.g. ['Photovoltaic']. optional, default: []
        :type addMeanMin: list

        :param addMeanMax: List of column names where the period with the cumulative maximal value
            shall be added to the typical periods. optional, default: []
        :type addMeanMax: list
        '''
        if addMeanMin is None:
            addMeanMin = []
        if addMeanMax is None:
            addMeanMax = []
        if addPeakMax is None:
            addPeakMax = []
        if addPeakMin is None:
            addPeakMin = []
        if weightDict is None:
            weightDict = {}
        self.timeSeries = timeSeries

        self.resolution = resolution

        self.hoursPerPeriod = hoursPerPeriod

        self.noTypicalPeriods = noTypicalPeriods

        self.noSegments = noSegments

        self.clusterMethod = clusterMethod

        self.extremePeriodMethod = extremePeriodMethod

        self.evalSumPeriods = evalSumPeriods

        self.sortValues = sortValues

        self.sameMean = sameMean

        self.rescaleClusterPeriods = rescaleClusterPeriods

        self.weightDict = weightDict

        self.representationMethod = representationMethod

        self.representationDict = representationDict

<<<<<<< HEAD
=======
        self.distributionPeriodWise = distributionPeriodWise

>>>>>>> 82ff1068
        self.predefClusterOrder = predefClusterOrder

        self.predefClusterCenterIndices = predefClusterCenterIndices

        self.solver = solver

        self.segmentation = segmentation

        self.roundOutput = roundOutput

        self.addPeakMin = addPeakMin

        self.addPeakMax = addPeakMax

        self.addMeanMin = addMeanMin

        self.addMeanMax = addMeanMax

        self._check_init_args()

        # internal attributes 
        self._normalizedMean = None

        return

    def _check_init_args(self):

        # check timeSeries and set it as pandas DataFrame
        if not isinstance(self.timeSeries, pd.DataFrame):
            if isinstance(self.timeSeries, dict):
                self.timeSeries = pd.DataFrame(self.timeSeries)
            elif isinstance(self.timeSeries, np.ndarray):
                self.timeSeries = pd.DataFrame(self.timeSeries)
            else:
                raise ValueError('timeSeries has to be of type pandas.DataFrame() ' +
                                 'or of type np.array() '
                                 'in initialization of object of class ' +
                                 type(self).__name__)

        # check if extreme periods exist in the dataframe
        for peak in self.addPeakMin:
            if peak not in self.timeSeries.columns:
                raise ValueError(peak + ' listed in "addPeakMin"' +
                                 ' does not occur as timeSeries column')
        for peak in self.addPeakMax:
            if peak not in self.timeSeries.columns:
                raise ValueError(peak + ' listed in "addPeakMax"' +
                                 ' does not occur as timeSeries column')
        for peak in self.addMeanMin:
            if peak not in self.timeSeries.columns:
                raise ValueError(peak + ' listed in "addMeanMin"' +
                                 ' does not occur as timeSeries column')
        for peak in self.addMeanMax:
            if peak not in self.timeSeries.columns:
                raise ValueError(peak + ' listed in "addMeanMax"' +
                                 ' does not occur as timeSeries column')

        # derive resolution from date time index if not provided
        if self.resolution is None:
            try:
                timedelta = self.timeSeries.index[1] - self.timeSeries.index[0]
                self.resolution = float(timedelta.total_seconds()) / 3600
            except AttributeError:
                raise ValueError("'resolution' argument has to be nonnegative float or int" +
                                 " or the given timeseries needs a datetime index")
            except TypeError:
                try:
                    self.timeSeries.index = pd.to_datetime(self.timeSeries.index)
                    timedelta = self.timeSeries.index[1] - self.timeSeries.index[0]
                    self.resolution = float(timedelta.total_seconds()) / 3600
                except:
                    raise ValueError("'resolution' argument has to be nonnegative float or int" +
                               " or the given timeseries needs a datetime index")

        if not (isinstance(self.resolution, int) or isinstance(self.resolution, float)):
            raise ValueError("resolution has to be nonnegative float or int")

        # check hoursPerPeriod
        if self.hoursPerPeriod is None or self.hoursPerPeriod <= 0:
            raise ValueError("hoursPerPeriod has to be nonnegative float or int")

        # check typical Periods
        if self.noTypicalPeriods is None or self.noTypicalPeriods <= 0 or \
                not isinstance(self.noTypicalPeriods, int):
            raise ValueError("noTypicalPeriods has to be nonnegative integer")
        self.timeStepsPerPeriod = int(self.hoursPerPeriod / self.resolution)
        if not self.timeStepsPerPeriod == self.hoursPerPeriod / self.resolution:
            raise ValueError('The combination of hoursPerPeriod and the '
                             + 'resulution does not result in an integer '
                             + 'number of time steps per period')
        if self.segmentation:
            if self.noSegments > self.timeStepsPerPeriod:
                warnings.warn("The number of segments must be less than or equal to the number of time steps per period. "
                              "Segment number is decreased to number of time steps per period.")
                self.noSegments = self.timeStepsPerPeriod

        # check clusterMethod
        if self.clusterMethod not in self.CLUSTER_METHODS:
            raise ValueError("clusterMethod needs to be one of " +
                             "the following: " +
                             "{}".format(self.CLUSTER_METHODS))

        # check representationMethod
        if self.representationMethod is not None and self.representationMethod not in self.REPRESENTATION_METHODS:
            raise ValueError("If specified, representationMethod needs to be one of " +
                             "the following: " +
                             "{}".format(self.REPRESENTATION_METHODS))

        # if representationDict None, represent by maximum time steps in each cluster
        if self.representationDict is None:
            self.representationDict = {i: 'mean' for i in list(self.timeSeries.columns)}
        # sort representationDict alphabetically to make sure that the min, max or mean function is applied to the right
        # column
        self.representationDict = pd.Series(self.representationDict).sort_index(axis=0).to_dict()

        # check extremePeriods
        if self.extremePeriodMethod not in self.EXTREME_PERIOD_METHODS:
            raise ValueError("extremePeriodMethod needs to be one of " +
                             "the following: " +
                             "{}".format(self.EXTREME_PERIOD_METHODS))

        # check evalSumPeriods
        if not isinstance(self.evalSumPeriods, bool):
            raise ValueError("evalSumPeriods has to be boolean")
        # check sortValues
        if not isinstance(self.sortValues, bool):
            raise ValueError("sortValues has to be boolean")
        # check sameMean
        if not isinstance(self.sameMean, bool):
            raise ValueError("sameMean has to be boolean")
        # check rescaleClusterPeriods
        if not isinstance(self.rescaleClusterPeriods, bool):
            raise ValueError("rescaleClusterPeriods has to be boolean")

        # check predefClusterOrder
        if self.predefClusterOrder is not None:
            if not isinstance(self.predefClusterOrder, (list, np.ndarray)):
                raise ValueError("predefClusterOrder has to be an array or list")
            if self.predefClusterCenterIndices is not None:
                # check predefClusterCenterIndices
                if not isinstance(self.predefClusterCenterIndices, (list, np.ndarray)):
                    raise ValueError("predefClusterCenterIndices has to be an array or list")
        elif self.predefClusterCenterIndices is not None:
            raise ValueError('If "predefClusterCenterIndices" is defined, "predefClusterOrder" needs to be defined as well')

        return

    def _normalizeTimeSeries(self, sameMean=False):
        '''
        Normalizes each time series independently.

        :param sameMean: Decides if the time series should have all the same mean value.
            Relevant for weighting time series. optional (default: False)
        :type sameMean: boolean

        :returns: normalized time series
        '''
        min_max_scaler = preprocessing.MinMaxScaler()
        normalizedTimeSeries = pd.DataFrame(min_max_scaler.fit_transform(self.timeSeries),
                                            columns=self.timeSeries.columns,
                                            index=self.timeSeries.index)
        
        self._normalizedMean = normalizedTimeSeries.mean()
        if sameMean:
            normalizedTimeSeries /= self._normalizedMean

        return normalizedTimeSeries

    def _unnormalizeTimeSeries(self, normalizedTimeSeries, sameMean=False):
        '''
        Equivalent to '_normalizeTimeSeries'. Just does the back
        transformation.

        :param normalizedTimeSeries: Time series which should get back transformated. required
        :type normalizedTimeSeries: pandas.DataFrame()

        :param sameMean: Has to have the same value as in _normalizeTimeSeries. optional (default: False)
        :type sameMean: boolean

        :returns: unnormalized time series
        '''
        from sklearn import preprocessing
        min_max_scaler = preprocessing.MinMaxScaler()
        min_max_scaler.fit(self.timeSeries)

        if sameMean:
            normalizedTimeSeries *= self._normalizedMean

        unnormalizedTimeSeries = pd.DataFrame(min_max_scaler.inverse_transform(
            normalizedTimeSeries),
            columns=normalizedTimeSeries.columns,
            index=normalizedTimeSeries.index)

        return unnormalizedTimeSeries

    def _preProcessTimeSeries(self):
        '''
        Normalize the time series, weight them based on the weight dict and
        puts them into the correct matrix format.
        '''
        # first sort the time series in order to avoid bug mention in #18
        self.timeSeries.sort_index(axis=1, inplace=True)

        # convert the dataframe to floats
        self.timeSeries = self.timeSeries.astype(float)

        # normalize the time series and group them to periodly profiles
        self.normalizedTimeSeries = self._normalizeTimeSeries(
            sameMean=self.sameMean)

        for column in self.weightDict:
            if self.weightDict[column] < MIN_WEIGHT:
                print('weight of "'+ str(column) + '" set to the minmal tolerable weighting')
                self.weightDict[column] = MIN_WEIGHT
            self.normalizedTimeSeries[column] = self.normalizedTimeSeries[
                                                    column] * self.weightDict[column]

        self.normalizedPeriodlyProfiles, self.timeIndex = unstackToPeriods(
            self.normalizedTimeSeries, self.timeStepsPerPeriod)

        # check if no NaN is in the resulting profiles
        if self.normalizedPeriodlyProfiles.isnull().values.any():
            raise ValueError(
                'Pre processed data includes NaN. Please check the timeSeries input data.')

    def _postProcessTimeSeries(self, normalizedTimeSeries, applyWeighting=True):
        '''
        Neutralizes the weighting the time series back and unnormalizes them.
        '''
        if applyWeighting:
            for column in self.weightDict:
                normalizedTimeSeries[column] = normalizedTimeSeries[
                                                    column] / self.weightDict[column]

        unnormalizedTimeSeries = self._unnormalizeTimeSeries(
            normalizedTimeSeries, sameMean=self.sameMean)

        if self.roundOutput is not None:
            unnormalizedTimeSeries = unnormalizedTimeSeries.round(decimals = self.roundOutput)

        return unnormalizedTimeSeries

    def _addExtremePeriods(self, groupedSeries, clusterCenters,
                           clusterOrder,
                           extremePeriodMethod='new_cluster_center',
                           addPeakMin=None,
                           addPeakMax=None,
                           addMeanMin=None,
                           addMeanMax=None):
        '''
        Adds different extreme periods based on the to the clustered data,
        decribed by the clusterCenters and clusterOrder.

        :param groupedSeries: periodly grouped groupedSeries on which basis it should be decided,
            which period is an extreme period. required
        :type groupedSeries: pandas.DataFrame()

        :param clusterCenters: Output from clustering with sklearn. required
        :type clusterCenters: dict

        :param clusterOrder: Output from clsutering with sklearn. required
        :type clusterOrder: dict

        :param extremePeriodMethod: Chosen extremePeriodMethod. The method. optional(default: 'new_cluster_center' )
        :type extremePeriodMethod: string

        :returns: - **newClusterCenters** -- The new cluster centers extended with the extreme periods.
                  - **newClusterOrder** -- The new cluster order including the extreme periods.
                  - **extremeClusterIdx** -- A list of indices where in the newClusterCenters are the extreme
                    periods located.
        '''

        # init required dicts and lists
        self.extremePeriods = {}
        extremePeriodNo = []

        ccList = [center.tolist() for center in clusterCenters]

        # check which extreme periods exist in the profile and add them to
        # self.extremePeriods dict
        for column in self.timeSeries.columns:

            if column in addPeakMax:
                stepNo = groupedSeries[column].max(axis=1).idxmax()
                # add only if stepNo is not already in extremePeriods
                # if it is not already a cluster center
                if stepNo not in extremePeriodNo and groupedSeries.loc[stepNo,:].values.tolist() not in ccList:
                    max_col = self._append_col_with(column, ' max.')
                    self.extremePeriods[max_col] = \
                        {'stepNo': stepNo,
                         'profile': groupedSeries.loc[stepNo,:].values,
                         'column': column}
                    extremePeriodNo.append(stepNo)

            if column in addPeakMin:
                stepNo = groupedSeries[column].min(axis=1).idxmin()
                # add only if stepNo is not already in extremePeriods
                # if it is not already a cluster center
                if stepNo not in extremePeriodNo and groupedSeries.loc[stepNo,:].values.tolist() not in ccList:
                    min_col = self._append_col_with(column, ' min.')
                    self.extremePeriods[min_col] = \
                        {'stepNo': stepNo,
                         'profile': groupedSeries.loc[stepNo,:].values,
                         'column': column}
                    extremePeriodNo.append(stepNo)

            if column in addMeanMax:
                stepNo = groupedSeries[column].mean(axis=1).idxmax()
                # add only if stepNo is not already in extremePeriods
                # if it is not already a cluster center
                if stepNo not in extremePeriodNo and groupedSeries.loc[stepNo,:].values.tolist() not in ccList:
                    mean_max_col = self._append_col_with(column, ' daily max.')
                    self.extremePeriods[mean_max_col] = \
                        {'stepNo': stepNo,
                         'profile': groupedSeries.loc[stepNo,:].values,
                         'column': column}
                    extremePeriodNo.append(stepNo)

            if column in addMeanMin:
                stepNo = groupedSeries[column].mean(axis=1).idxmin()
                # add only if stepNo is not already in extremePeriods and
                # if it is not already a cluster center
                if stepNo not in extremePeriodNo and groupedSeries.loc[stepNo,:].values.tolist() not in ccList:
                    mean_min_col = self._append_col_with(column, ' daily min.')
                    self.extremePeriods[mean_min_col] = \
                        {'stepNo': stepNo,
                         'profile': groupedSeries.loc[stepNo,:].values,
                         'column': column}
                    extremePeriodNo.append(stepNo)

        for periodType in self.extremePeriods:
            # get current related clusters of extreme periods
            self.extremePeriods[periodType]['clusterNo'] = clusterOrder[
                self.extremePeriods[periodType]['stepNo']]

            # init new cluster structure
        newClusterCenters = []
        newClusterOrder = clusterOrder
        extremeClusterIdx = []

        # integrate extreme periods to clusters
        if extremePeriodMethod == 'append':
            # attach extreme periods to cluster centers
            for i, cluster_center in enumerate(clusterCenters):
                newClusterCenters.append(cluster_center)
            for i, periodType in enumerate(self.extremePeriods):
                extremeClusterIdx.append(len(newClusterCenters))
                newClusterCenters.append(
                    self.extremePeriods[periodType]['profile'])
                newClusterOrder[self.extremePeriods[periodType]['stepNo']] = i + len(clusterCenters)

        elif extremePeriodMethod == 'new_cluster_center':
            for i, cluster_center in enumerate(clusterCenters):
                newClusterCenters.append(cluster_center)
            # attach extrem periods to cluster centers and consider for all periods
            # if the fit better to the cluster or the extrem period
            for i, periodType in enumerate(self.extremePeriods):
                extremeClusterIdx.append(len(newClusterCenters))
                newClusterCenters.append(
                    self.extremePeriods[periodType]['profile'])
                self.extremePeriods[periodType][
                    'newClusterNo'] = i + len(clusterCenters)

            for i, cPeriod in enumerate(newClusterOrder):
                # caclulate euclidean distance to cluster center
                cluster_dist = sum(
                    (groupedSeries.iloc[i].values - clusterCenters[cPeriod]) ** 2)
                for ii, extremPeriodType in enumerate(self.extremePeriods):
                    # exclude other extreme periods from adding to the new
                    # cluster center
                    isOtherExtreme = False
                    for otherExPeriod in self.extremePeriods:
                        if (i == self.extremePeriods[otherExPeriod]['stepNo']
                                and otherExPeriod != extremPeriodType):
                            isOtherExtreme = True
                    # calculate distance to extreme periods
                    extperiod_dist = sum(
                        (groupedSeries.iloc[i].values -
                         self.extremePeriods[extremPeriodType]['profile']) ** 2)
                    # choose new cluster relation
                    if extperiod_dist < cluster_dist and not isOtherExtreme:
                        newClusterOrder[i] = self.extremePeriods[
                            extremPeriodType]['newClusterNo']

        elif extremePeriodMethod == 'replace_cluster_center':
            # Worst Case Clusterperiods
            newClusterCenters = clusterCenters
            for periodType in self.extremePeriods:
                index = groupedSeries.columns.get_loc(
                    self.extremePeriods[periodType]['column'])
                newClusterCenters[self.extremePeriods[periodType]['clusterNo']][index] = \
                    self.extremePeriods[periodType]['profile'][index]
                if not self.extremePeriods[periodType]['clusterNo'] in extremeClusterIdx:
                    extremeClusterIdx.append(
                        self.extremePeriods[periodType]['clusterNo'])

        return newClusterCenters, newClusterOrder, extremeClusterIdx

    def _append_col_with(self, column, append_with=' max.'):
        """Appends a string to the column name. For MultiIndexes, which turn out to be
        tuples when this method is called, only last level is changed"""
        if isinstance(column, str):
            return column + append_with
        elif isinstance(column, tuple):
            col = list(column)
            col[-1] = col[-1] + append_with
            return tuple(col)

    def _rescaleClusterPeriods(
            self, clusterOrder, clusterPeriods, extremeClusterIdx):
        '''
        Rescale the values of the clustered Periods such that mean of each time
        series in the typical Periods fits the mean value of the original time
        series, without changing the values of the extremePeriods.
        '''
        weightingVec = pd.Series(self._clusterPeriodNoOccur).values
        typicalPeriods = pd.DataFrame(
            clusterPeriods, columns=self.normalizedPeriodlyProfiles.columns)
        idx_wo_peak = np.delete(typicalPeriods.index, extremeClusterIdx)
        for column in self.timeSeries.columns:
            diff = 1
            sum_raw = self.normalizedPeriodlyProfiles[column].sum().sum()
            sum_peak = sum(
                weightingVec[extremeClusterIdx] *
                typicalPeriods[column].loc[extremeClusterIdx,:].sum(
                    axis=1))
            sum_clu_wo_peak = sum(
                weightingVec[idx_wo_peak] *
                typicalPeriods[column].loc[idx_wo_peak,:].sum(
                    axis=1))

            # define the upper scale dependent on the weighting of the series
            scale_ub = 1.0
            if self.sameMean:
                scale_ub = scale_ub * self.timeSeries[column].max(
                ) / self.timeSeries[column].mean()
            if column in self.weightDict:
                scale_ub = scale_ub * self.weightDict[column]

            # difference between predicted and original sum
            diff = abs(sum_raw - (sum_clu_wo_peak + sum_peak))

            # use while loop to rescale cluster periods
            a = 0
            while diff > sum_raw * TOLERANCE and a < MAX_ITERATOR:
                # rescale values
                typicalPeriods.loc[idx_wo_peak, column] = \
                    (typicalPeriods[column].loc[idx_wo_peak,:].values *
                     (sum_raw - sum_peak) / sum_clu_wo_peak)

                # reset values higher than the upper sacle or less than zero
                typicalPeriods[column][
                    typicalPeriods[column] > scale_ub] = scale_ub
                typicalPeriods[column][
                    typicalPeriods[column] < 0.0] = 0.0

                typicalPeriods[column] = typicalPeriods[
                    column].fillna(0.0)

                # calc new sum and new diff to orig data
                sum_clu_wo_peak = sum(
                    weightingVec[idx_wo_peak] *
                    typicalPeriods[column].loc[idx_wo_peak,:].sum(
                        axis=1))
                diff = abs(sum_raw - (sum_clu_wo_peak + sum_peak))
                a += 1
            if a == MAX_ITERATOR:
                deviation = str(round((diff/sum_raw)*100,2))
                warnings.warn(
                    'Max iteration number reached for "'+ str(column)
                    +'" while rescaling the cluster periods.' + 
                    ' The integral of the aggregated time series deviates by: ' 
                    + deviation + '%')
        return typicalPeriods.values

    def _clusterSortedPeriods(self, candidates, n_init=20):
        '''
        Runs the clustering algorithms for the sorted profiles within the period
        instead of the original profiles. (Duration curve clustering)
        '''
        # initialize
        normalizedSortedPeriodlyProfiles = copy.deepcopy(
            self.normalizedPeriodlyProfiles)
        for column in self.timeSeries.columns:
            # sort each period individually
            df = normalizedSortedPeriodlyProfiles[column]
            values = df.values
            values.sort(axis=1)
            values = values[:, ::-1]
            normalizedSortedPeriodlyProfiles[column] = pd.DataFrame(
                values, df.index, df.columns)
        sortedClusterValues = normalizedSortedPeriodlyProfiles.values

        altClusterCenters, self.clusterCenterIndices, clusterOrders_C = (
            aggregatePeriods(
                sortedClusterValues, n_clusters=self.noTypicalPeriods,
                n_iter=30, solver=self.solver,
                clusterMethod=self.clusterMethod,
                representationMethod=self.representationMethod,
                representationDict=self.representationDict,
<<<<<<< HEAD
=======
                distributionPeriodWise=self.distributionPeriodWise,
>>>>>>> 82ff1068
                timeStepsPerPeriod=self.timeStepsPerPeriod))

        clusterCenters_C = []

        # take the clusters and determine the most representative sorted
        # period as cluster center
        for clusterNum in np.unique(clusterOrders_C):
            indice = np.where(clusterOrders_C == clusterNum)[0]
            if len(indice) > 1:
                # mean value for each time step for each time series over
                # all Periods in the cluster
                currentMean_C = sortedClusterValues[indice].mean(axis=0)
                # index of the period with the lowest distance to the cluster
                # center
                mindistIdx_C = np.argmin(
                    np.square(
                        sortedClusterValues[indice] -
                        currentMean_C).sum(
                        axis=1))
                # append original time series of this period
                medoid_C = candidates[indice][mindistIdx_C]

                # append to cluster center
                clusterCenters_C.append(medoid_C)

            else:
                # if only on period is part of the cluster, add this index
                clusterCenters_C.append(candidates[indice][0])

        return clusterCenters_C, clusterOrders_C

    def createTypicalPeriods(self):
        '''
        Clusters the Periods.

        :returns: **self.typicalPeriods** --  All typical Periods in scaled form.
        '''
        self._preProcessTimeSeries()

        # check for additional cluster parameters
        if self.evalSumPeriods:
            evaluationValues = self.normalizedPeriodlyProfiles.stack(
                level=0).sum(
                axis=1).unstack(
                level=1)
            # how many values have to get deleted later
            delClusterParams = -len(evaluationValues.columns)
            candidates = np.concatenate(
                (self.normalizedPeriodlyProfiles.values, evaluationValues.values),
                axis=1)
        else:
            delClusterParams = None
            candidates = self.normalizedPeriodlyProfiles.values


        # skip aggregation procedure for the case of a predefined cluster sequence and get only the correct representation
        if not self.predefClusterOrder is None:
            self._clusterOrder = self.predefClusterOrder
            # check if representatives are defined
            if not self.predefClusterCenterIndices is None:
                self.clusterCenterIndices = self.predefClusterCenterIndices
                self.clusterCenters = candidates[self.predefClusterCenterIndices]
            else:
                # otherwise take the medoids
                self.clusterCenters, self.clusterCenterIndices =\
                    representations(candidates, self._clusterOrder, default='medoidRepresentation',
                                    representationMethod=self.representationMethod,
                                    representationDict=self.representationDict,
                                    timeStepsPerPeriod=self.timeStepsPerPeriod)
        else:
            cluster_duration = time.time()
            if not self.sortValues:
                # cluster the data
                self.clusterCenters, self.clusterCenterIndices, \
                    self._clusterOrder = aggregatePeriods(
                    candidates, n_clusters=self.noTypicalPeriods, n_iter=100,
                    solver=self.solver, clusterMethod=self.clusterMethod,
                    representationMethod=self.representationMethod,
                    representationDict=self.representationDict,
<<<<<<< HEAD
=======
                    distributionPeriodWise=self.distributionPeriodWise,
>>>>>>> 82ff1068
                    timeStepsPerPeriod=self.timeStepsPerPeriod)
            else:
                self.clusterCenters, self._clusterOrder = self._clusterSortedPeriods(
                    candidates)
            self.clusteringDuration = time.time() - cluster_duration

        # get cluster centers without additional evaluation values
        self.clusterPeriods = []
        for i, cluster_center in enumerate(self.clusterCenters):
            self.clusterPeriods.append(cluster_center[:delClusterParams])
            
        if not self.extremePeriodMethod == 'None':
            # overwrite clusterPeriods and clusterOrder
            self.clusterPeriods, self._clusterOrder, self.extremeClusterIdx = \
                self._addExtremePeriods(self.normalizedPeriodlyProfiles,
                                        self.clusterPeriods,
                                        self._clusterOrder,
                                        extremePeriodMethod=self.extremePeriodMethod,
                                        addPeakMin=self.addPeakMin,
                                        addPeakMax=self.addPeakMax,
                                        addMeanMin=self.addMeanMin,
                                        addMeanMax=self.addMeanMax)
        else:
            self.extremeClusterIdx = []

        # get number of appearance of the the typical periods
        nums, counts = np.unique(self._clusterOrder, return_counts=True)
        self._clusterPeriodNoOccur = {num: counts[ii] for ii, num in enumerate(nums)}

        if self.rescaleClusterPeriods:
            self.clusterPeriods = self._rescaleClusterPeriods(
                self._clusterOrder, self.clusterPeriods, self.extremeClusterIdx)

        # if additional time steps have been added, reduce the number of occurrence of the typical period
        # which is related to these time steps
        if not len(self.timeSeries) % self.timeStepsPerPeriod == 0:
            self._clusterPeriodNoOccur[self._clusterOrder[-1]] -= (
                1 - float(len(self.timeSeries) % self.timeStepsPerPeriod) / self.timeStepsPerPeriod)

        # put the clustered data in pandas format and scale back
        self.normalizedTypicalPeriods = pd.DataFrame(
            self.clusterPeriods,
            columns=self.normalizedPeriodlyProfiles.columns).stack(
            level='TimeStep')

        if self.segmentation:
            from tsam.utils.segmentation import segmentation
            self.segmentedNormalizedTypicalPeriods, self.predictedSegmentedNormalizedTypicalPeriods =\
<<<<<<< HEAD
                segmentation(self.normalizedTypicalPeriods, self.noSegments, self.timeStepsPerPeriod,
                             representationMethod=self.representationMethod,
                             representationDict=self.representationDict)
=======
                segmentation(self.normalizedTypicalPeriods, self.noSegments, self.timeStepsPerPeriod, self.solver,
                             representationMethod=self.representationMethod,
                             representationDict=self.representationDict,
                             distributionPeriodWise=self.distributionPeriodWise)
>>>>>>> 82ff1068
            self.normalizedTypicalPeriods = self.segmentedNormalizedTypicalPeriods.reset_index(level=3, drop=True)

        self.typicalPeriods = self._postProcessTimeSeries(self.normalizedTypicalPeriods)

        # check if original time series boundaries are not exceeded
        if np.array(self.typicalPeriods.max(axis=0) > self.timeSeries.max(axis=0)).any():
            warnings.warn("Something went wrong: At least one maximal value of the aggregated time series exceeds the maximal value the input time series")
        if np.array(self.typicalPeriods.min(axis=0) < self.timeSeries.min(axis=0)).any():
            warnings.warn("Something went wrong: At least one minimal value of the aggregated time series exceeds the minimal value the input time series")
        return self.typicalPeriods

    def prepareEnersysInput(self):
        '''
        Creates all dictionaries and lists which are required for the energy system
        optimization input.
        '''
        warnings.warn(
            '"prepareEnersysInput" is deprecated, since the created attributes can be directly accessed as properties',
            DeprecationWarning)
        return

    @property
    def stepIdx(self):
        '''
        Index inside a single cluster
        '''
        if self.segmentation:
            return [ix for ix in range(0, self.noSegments)]
        else:
            return [ix for ix in range(0, self.timeStepsPerPeriod)]

    @property
    def clusterPeriodIdx(self):
        '''
        Index of the clustered periods
        '''
        if not hasattr(self, 'clusterOrder'):
            self.createTypicalPeriods()
        return np.sort(np.unique(self._clusterOrder))

    @property
    def clusterOrder(self):
        '''
        How often does a typical period occur in the original time series
        '''
        if not hasattr(self, '_clusterOrder'):
            self.createTypicalPeriods()
        return self._clusterOrder

    @property
    def clusterPeriodNoOccur(self):
        '''
        How often does a typical period occur in the original time series
        '''
        if not hasattr(self, 'clusterOrder'):
            self.createTypicalPeriods()
        return self._clusterPeriodNoOccur

    @property
    def clusterPeriodDict(self):
        '''
        Time series data for each period index as dictionary
        '''
        if not hasattr(self, '_clusterOrder'):
            self.createTypicalPeriods()
        if not hasattr(self, '_clusterPeriodDict'):
            self._clusterPeriodDict = {}
            for column in self.typicalPeriods:
                self._clusterPeriodDict[column] = self.typicalPeriods[column].to_dict()
        return self._clusterPeriodDict

    @property
    def segmentDurationDict(self):
        '''
        Segment duration in time steps for each period index as dictionary
        '''
        if not hasattr(self, '_clusterOrder'):
            self.createTypicalPeriods()
        if not hasattr(self, '_segmentDurationDict'):
            if self.segmentation:
                self._segmentDurationDict = self.segmentedNormalizedTypicalPeriods \
                    .drop(self.segmentedNormalizedTypicalPeriods.columns, axis=1) \
                    .reset_index(level=3, drop=True).reset_index(2).to_dict()
            else:
                self._segmentDurationDict = self.typicalPeriods.drop(self.typicalPeriods.columns, axis=1)
                self._segmentDurationDict['Segment Duration'] = 1
                self._segmentDurationDict = self._segmentDurationDict.to_dict()
                warnings.warn('Segmentation is turned off. All segments are consistent the time steps.')
        return self._segmentDurationDict

    def predictOriginalData(self):
        '''
        Predicts the overall time series if every period would be placed in the
        related cluster center

        :returns: **predictedData** (pandas.DataFrame) -- DataFrame which has the same shape as the original one.
        '''
        if not hasattr(self, '_clusterOrder'):
            self.createTypicalPeriods()

        # list up typical periods according to their order of occurrence using the _clusterOrder.
        new_data = []
        for label in self._clusterOrder:
            # if segmentation is used, use the segmented typical periods with predicted time steps with the same number
            # of time steps as unsegmented typical periods
            if self.segmentation:
                new_data.append(self.predictedSegmentedNormalizedTypicalPeriods.loc[label, :].unstack().values)
            else:
                #new_data.append(self.clusterPeriods[label])
                new_data.append(self.normalizedTypicalPeriods.loc[label,:].unstack().values)

        # back in matrix
        clustered_data_df = \
            pd.DataFrame(new_data,
                         columns=self.normalizedPeriodlyProfiles.columns,
                         index=self.normalizedPeriodlyProfiles.index)
        clustered_data_df = clustered_data_df.stack(level='TimeStep')

        # back in form
        self.normalizedPredictedData = \
            pd.DataFrame(clustered_data_df.values[:len(self.timeSeries)],
                         index=self.timeSeries.index,
                         columns=self.timeSeries.columns)
        # normalize again if sameMean = True to avoid doubled unnormalization when using _postProcessTimeSeries after
        # createTypicalPeriods has been called
        if self.sameMean:
            self.normalizedPredictedData /= self._normalizedMean
        self.predictedData = self._postProcessTimeSeries(
            self.normalizedPredictedData, applyWeighting=False)

        return self.predictedData

    def indexMatching(self):
        '''
        Relates the index of the original time series with the indices
        represented by the clusters

        :returns: **timeStepMatching** (pandas.DataFrame) -- DataFrame which has the same shape as the original one.
        '''
        if not hasattr(self, '_clusterOrder'):
            self.createTypicalPeriods()

        # create aggregated period and time step index lists
        periodIndex = []
        stepIndex = []
        for label in self._clusterOrder:
            for step in range(self.timeStepsPerPeriod):
                periodIndex.append(label)
                stepIndex.append(step)

        # create a dataframe
        timeStepMatching = \
            pd.DataFrame([periodIndex, stepIndex],
                         index=['PeriodNum', 'TimeStep'],
                         columns=self.timeIndex).T

        # if segmentation is chosen, append another column stating which
        if self.segmentation:
            segmentIndex=[]
            for label in self._clusterOrder:
                segmentIndex.extend(np.repeat(self.segmentedNormalizedTypicalPeriods.loc[label, :].index.get_level_values(0), self.segmentedNormalizedTypicalPeriods.loc[label, :].index.get_level_values(1)).values)
            timeStepMatching = \
                pd.DataFrame([periodIndex, stepIndex, segmentIndex],
                             index=['PeriodNum', 'TimeStep', 'SegmentIndex'],
                             columns=self.timeIndex).T

        return timeStepMatching

    def accuracyIndicators(self):
        '''
        Compares the predicted data with the original time series.

        :returns: **pd.DataFrame(indicatorRaw)** (pandas.DataFrame) -- Dataframe containing indicators evaluating the
                    accuracy of the
                    aggregation
        '''
        if not hasattr(self, 'predictedData'):
            self.predictOriginalData()

        indicatorRaw = {
            'RMSE': {},
            'RMSE_duration': {},
            'MAE': {}}  # 'Silhouette score':{},

        for column in self.normalizedTimeSeries.columns:
            if self.weightDict:
                origTS = self.normalizedTimeSeries[column] / self.weightDict[column]
            else:
                origTS = self.normalizedTimeSeries[column]
            predTS = self.normalizedPredictedData[column]
            indicatorRaw['RMSE'][column] = np.sqrt(
                mean_squared_error(origTS, predTS))
            indicatorRaw['RMSE_duration'][column] = np.sqrt(mean_squared_error(
                origTS.sort_values(ascending=False).reset_index(drop=True),
                predTS.sort_values(ascending=False).reset_index(drop=True)))
            indicatorRaw['MAE'][column] = mean_absolute_error(origTS, predTS)

        return pd.DataFrame(indicatorRaw)<|MERGE_RESOLUTION|>--- conflicted
+++ resolved
@@ -86,16 +86,10 @@
     '''
     Clusters time series data to typical periods.
     '''
-<<<<<<< HEAD
-    CLUSTER_METHODS = ['averaging', 'k_medoids', 'k_means', 'hierarchical', 'adjacent_periods']
-
-    REPRESENTATION_METHODS = ['meanRepresentation', 'medoidRepresentation', 'minmaxmeanRepresentation']
-=======
     CLUSTER_METHODS = ['averaging', 'k_means', 'k_medoids', 'k_maxoids', 'hierarchical', 'adjacent_periods']
 
     REPRESENTATION_METHODS = ['meanRepresentation', 'medoidRepresentation', 'maxoidRepresentation',
                               'minmaxmeanRepresentation', 'durationRepresentation']
->>>>>>> 82ff1068
 
     EXTREME_PERIOD_METHODS = [
         'None',
@@ -106,13 +100,8 @@
     def __init__(self, timeSeries, resolution=None, noTypicalPeriods=10,
                  noSegments=10, hoursPerPeriod=24, clusterMethod='hierarchical',
                  evalSumPeriods=False, sortValues=False, sameMean=False,
-<<<<<<< HEAD
-                 rescaleClusterPeriods=True, weightDict=None, segmentation = False,
-                 extremePeriodMethod='None', representationMethod=None, representationDict=None,
-=======
                  rescaleClusterPeriods=True, weightDict=None, segmentation = False, extremePeriodMethod='None',
                  representationMethod=None, representationDict=None, distributionPeriodWise=True,
->>>>>>> 82ff1068
                  predefClusterOrder=None, predefClusterCenterIndices=None, solver='glpk',
                  roundOutput = None,
                  addPeakMin=None,
@@ -195,10 +184,7 @@
             * 'meanRepresentation' (default of 'averaging' and 'k_means')
             * 'medoidRepresentation' (default of 'k_medoids', 'hierarchical' and 'adjacent_periods')
             * 'minmaxmeanRepresentation'
-<<<<<<< HEAD
-=======
             * 'durationRepresentation'
->>>>>>> 82ff1068
         :type representationMethod: string
 
         :param representationDict: Dictionary which states for each attribute whether the profiles in each cluster
@@ -207,13 +193,10 @@
             dictionary is set to containing 'mean' values only.
         :type representationDict: dict
 
-<<<<<<< HEAD
-=======
         :param distributionPeriodWise: If durationRepresentation is chosen, you can choose whether the distribution of
             each cluster should be separately preserved or that of the original time series only (default: True)
         :type distributionPeriodWise:
 
->>>>>>> 82ff1068
         :param predefClusterOrder: Instead of aggregating a time series, a predefined grouping is taken
             which is given by this list. optional (default: None)
         :type predefClusterOrder: list or array
@@ -282,11 +265,8 @@
 
         self.representationDict = representationDict
 
-<<<<<<< HEAD
-=======
         self.distributionPeriodWise = distributionPeriodWise
 
->>>>>>> 82ff1068
         self.predefClusterOrder = predefClusterOrder
 
         self.predefClusterCenterIndices = predefClusterCenterIndices
@@ -787,10 +767,7 @@
                 clusterMethod=self.clusterMethod,
                 representationMethod=self.representationMethod,
                 representationDict=self.representationDict,
-<<<<<<< HEAD
-=======
                 distributionPeriodWise=self.distributionPeriodWise,
->>>>>>> 82ff1068
                 timeStepsPerPeriod=self.timeStepsPerPeriod))
 
         clusterCenters_C = []
@@ -870,10 +847,7 @@
                     solver=self.solver, clusterMethod=self.clusterMethod,
                     representationMethod=self.representationMethod,
                     representationDict=self.representationDict,
-<<<<<<< HEAD
-=======
                     distributionPeriodWise=self.distributionPeriodWise,
->>>>>>> 82ff1068
                     timeStepsPerPeriod=self.timeStepsPerPeriod)
             else:
                 self.clusterCenters, self._clusterOrder = self._clusterSortedPeriods(
@@ -922,16 +896,10 @@
         if self.segmentation:
             from tsam.utils.segmentation import segmentation
             self.segmentedNormalizedTypicalPeriods, self.predictedSegmentedNormalizedTypicalPeriods =\
-<<<<<<< HEAD
-                segmentation(self.normalizedTypicalPeriods, self.noSegments, self.timeStepsPerPeriod,
-                             representationMethod=self.representationMethod,
-                             representationDict=self.representationDict)
-=======
                 segmentation(self.normalizedTypicalPeriods, self.noSegments, self.timeStepsPerPeriod, self.solver,
                              representationMethod=self.representationMethod,
                              representationDict=self.representationDict,
                              distributionPeriodWise=self.distributionPeriodWise)
->>>>>>> 82ff1068
             self.normalizedTypicalPeriods = self.segmentedNormalizedTypicalPeriods.reset_index(level=3, drop=True)
 
         self.typicalPeriods = self._postProcessTimeSeries(self.normalizedTypicalPeriods)

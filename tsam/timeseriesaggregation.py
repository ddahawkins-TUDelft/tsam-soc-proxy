# -*- coding: utf-8 -*-
"""
Created on Tue Nov 22 23:25:37 2016

@author: Kotzur
"""

import copy
import time
import warnings

import pandas as pd
import numpy as np

from sklearn.metrics import mean_squared_error, mean_absolute_error
from sklearn.metrics.pairwise import euclidean_distances
from sklearn import preprocessing
    

pd.set_option('mode.chained_assignment', None)

# max iterator while resacling cluster profiles
MAX_ITERATOR = 20

# tolerance while rescaling cluster periods to meet the annual sum of the original profile
TOLERANCE = 1e-6


# minimal weight that overwrites a weighting of zero in order to carry the profile through the aggregation process
MIN_WEIGHT = 1e-6

def unstackToPeriods(timeSeries, timeStepsPerPeriod):
    """
    Extend the timeseries to an integer multiple of the period length and
    groups the time series to the periods.

    Parameters
    -----------
    timeSeries
        pandas.DataFrame()
    timeStepsPerPeriod: integer, required
        The number of discrete timesteps which describe one period.

    Returns
    -------
    unstackedTimeSeries
        pandas.DataFrame() which is stacked such that each row represents a
        candidate period
    timeIndex
        pandas.Series.index which is the modification of the original
        timeseriesindex in case an integer multiple was created
    """
    # init new grouped timeindex
    unstackedTimeSeries = timeSeries.copy()

    # initalize new indices
    periodIndex = []
    stepIndex = []

    # extend to inger multiple of period length
    if len(timeSeries) % timeStepsPerPeriod == 0:
        attached_timesteps = 0
    else:
        # calculate number of timesteps which get attached
        attached_timesteps = timeStepsPerPeriod - \
                             len(timeSeries) % timeStepsPerPeriod

        # take these from the head of the original time series
        rep_data = unstackedTimeSeries.head(attached_timesteps)

        # append them at the end of the time series
        unstackedTimeSeries = unstackedTimeSeries.append(rep_data,
                                                         ignore_index=False)

    # create period and step index
    for ii in range(0, len(unstackedTimeSeries)):
        periodIndex.append(int(ii / timeStepsPerPeriod))
        stepIndex.append(
            ii - int(ii / timeStepsPerPeriod) * timeStepsPerPeriod)

    # save old index
    timeIndex = copy.deepcopy(unstackedTimeSeries.index)

    # create new double index and unstack the time series
    unstackedTimeSeries.index = pd.MultiIndex.from_arrays([stepIndex,
                                                           periodIndex],
                                                          names=['TimeStep',
                                                                 'PeriodNum'])
    unstackedTimeSeries = unstackedTimeSeries.unstack(level='TimeStep')

    return unstackedTimeSeries, timeIndex


def aggregatePeriods(candidates, n_clusters=8,
                     n_iter=100, clusterMethod='k_means', solver='glpk', ):
    '''
    Clusters the data based on one of the cluster methods:
        'averaging','k_means','exact k_medoid' or 'hierarchical'

    Parameters
    ----------
    candidates: np.ndarray, required
        Dissimilarity matrix where each row represents a candidate
    n_clusters: int, optional (default: 8)
        Number of aggregated cluster.
    n_iter: int, optional (default: 10)
        Only required for the number of starts of the k-mean algorithm.
    clusterMethod: str, optional (default: 'k_means')
        Chosen clustering algorithm. Possible values are
        'averaging','k_means','exact k_medoid' or 'hierarchical'
    '''

    clusterCenterIndices = None

    # cluster the data
    if clusterMethod == 'averaging':
        n_sets = len(candidates)
        if n_sets % n_clusters == 0:
            cluster_size = int(n_sets / n_clusters)
            clusterOrder = [
                [n_cluster] *
                cluster_size for n_cluster in range(n_clusters)]
        else:
            cluster_size = int(n_sets / n_clusters)
            clusterOrder = [
                [n_cluster] *
                cluster_size for n_cluster in range(n_clusters)]
            clusterOrder.append([n_clusters - 1] *
                                int(n_sets - cluster_size * n_clusters))
        clusterOrder = np.hstack(np.array(clusterOrder))
        clusterCenters = meanRepresentation(candidates, clusterOrder)

    if clusterMethod == 'k_means':
        from sklearn.cluster import KMeans
        k_means = KMeans(
            n_clusters=n_clusters,
            max_iter=1000,
            n_init=n_iter,
            tol=1e-4)

        clusterOrder = k_means.fit_predict(candidates)
        # get with own mean representation to avoid numerical trouble caused by sklearn
        clusterCenters = meanRepresentation(candidates, clusterOrder)

    elif clusterMethod == 'k_medoids':
        from tsam.utils.k_medoids_exact import KMedoids
        k_medoid = KMedoids(n_clusters=n_clusters, solver=solver)

        clusterOrder = k_medoid.fit_predict(candidates)
        clusterCenters = k_medoid.cluster_centers_

    elif clusterMethod == 'hierarchical':
        from sklearn.cluster import AgglomerativeClustering
        clustering = AgglomerativeClustering(
            n_clusters=n_clusters, linkage='ward')
        clusterOrder = clustering.fit_predict(candidates)
        # represent hierarchical aggregation with medoid
        clusterCenters, clusterCenterIndices = medoidRepresentation(candidates, clusterOrder)

    return clusterCenters, clusterCenterIndices, clusterOrder


def medoidRepresentation(candidates, clusterOrder):
    '''
    Represents the candidates of a given cluster group (clusterOrder)
    by its medoid, measured with the euclidean distance.

    Parameters
    ----------
    candidates: np.ndarray, required
        Dissimilarity matrix where each row represents a candidate
    clusterOrder: np.array, required
        Integer array where the index refers to the candidate and the
        Integer entry to the group.
    '''
    # set cluster center as medoid
    clusterCenters = []
    clusterCenterIndices = []
    for clusterNum in np.unique(clusterOrder):
        indice = np.where(clusterOrder == clusterNum)
        innerDistMatrix = euclidean_distances(candidates[indice])
        mindistIdx = np.argmin(innerDistMatrix.sum(axis=0))
        clusterCenters.append(candidates[indice][mindistIdx])
        clusterCenterIndices.append(indice[0][mindistIdx])

    return clusterCenters, clusterCenterIndices


def meanRepresentation(candidates, clusterOrder):
    '''
    Represents the candidates of a given cluster group (clusterOrder)
    by its mean.

    Parameters
    ----------
    candidates: np.ndarray, required
        Dissimilarity matrix where each row represents a candidate
    clusterOrder: np.array, required
        Integer array where the index refers to the candidate and the
        Integer entry to the group.
    '''
    # set cluster centers as means of the group candidates
    clusterCenters = []
    for clusterNum in np.unique(clusterOrder):
        indice = np.where(clusterOrder == clusterNum)
        currentMean = candidates[indice].mean(axis=0)
        clusterCenters.append(currentMean)
    return clusterCenters


class TimeSeriesAggregation(object):
    '''
    Clusters time series data to typical periods.
    '''
    CLUSTER_METHODS = ['averaging', 'k_medoids', 'k_means', 'hierarchical']

    EXTREME_PERIOD_METHODS = [
        'None',
        'append',
        'new_cluster_center',
        'replace_cluster_center']

    def __init__(self, timeSeries, resolution=None, noTypicalPeriods=10,
                 hoursPerPeriod=24, clusterMethod='hierarchical',
                 evalSumPeriods=False, sortValues=False, sameMean=False,
                 rescaleClusterPeriods=True, weightDict=None,
<<<<<<< HEAD
                 extremePeriodMethod='None', solver='glpk',
                 durationRepresentation = False,
=======
                 extremePeriodMethod='None', predefClusterOrder=None,
                 predefClusterCenterIndices=None, solver='glpk',
>>>>>>> bbca9a78
                 roundOutput = None,
                 addPeakMin=None,
                 addPeakMax=None,
                 addMeanMin=None,
                 addMeanMax=None):
        '''
        Initialize the periodly clusters.

        Parameters
        -----------
        timeSeries: pandas.DataFrame() or dict, required
            DataFrame with the datetime as index and the relevant
            time series parameters as columns.
        resolution: float, optional, default: delta_T in timeSeries
            Resolution of the time series in hours [h]. If timeSeries is a
            pandas.DataFrame() the resolution is derived from the datetime
            index.
        hoursPerPeriod: int, optional, default: 24
            Value which defines the length of a cluster period.
        noTypicalPeriods: int, optional, default: 10
            Number of typical Periods - equivalent to the number of clusters.
        clusterMethod: {'averaging','k_means','k_medoids','hierarchical'},
                        optional, default: 'hierarchical'
            Chosen clustering method.
        evalSumPeriods: boolean, optional, default: False
            Boolean if in the clustering process also the averaged periodly values
            shall be integrated additional to the periodly profiles as parameters.
        sameMean: boolean, optional, default: False
            Boolean which is used in the normalization procedure. If true,
            all time series get normalized such that they have the same mean value.
        sortValues: boolean, optional (default: False)
            Boolean if the clustering should be done by the periodly duration
            curves (true) or the original shape of the data.
        rescaleClusterPeriods: boolean, optional (default: True)
            Decides if the cluster Periods shall get rescaled such that their
            weighted mean value fits the mean value of the original time
            series.
        weightDict: dict, optional (default: None )
            Dictionary which weights the profiles. It is done by scaling
            the time series while the normalization process. Normally all time
            series have a scale from 0 to 1. By scaling them, the values get
            different distances to each other and with this, they are
            differently evaluated while the clustering process.
        extremePeriodMethod: {'None','append','new_cluster_center',
                           'replace_cluster_center'}, optional, default: 'None'
            Method how to integrate extreme Periods (peak demand,
                                                  lowest temperature etc.)
            into to the typical period profiles.
                None: No integration at all.
                'append': append typical Periods to cluster centers
                'new_cluster_center': add the extreme period as additional cluster
                    center. It is checked then for all Periods if they fit better
                    to the this new center or their original cluster center.
                'replace_cluster_center': replaces the cluster center of the
                    cluster where the extreme period belongs to with the periodly
                    profile of the extreme period. (Worst case system design)
        predefClusterOrder: list or array, optional (default: None)
            Instead of aggregating a time series, a predefined grouping is taken
            which is given by this list.
        predefClusterCenterIndices: list or array, optional (default: None)
            If predefClusterOrder is give, this list can define the representative
            cluster candidates. Otherwise the medoid is taken.
        solver: string, optional (default: 'glpk' )
            Solver that is used for k_medoids clustering.
        durationRepresentation: bool, optional (default: False)
            Alternative representation of the aggregated clusters such that
            the duration curves of the candidates are fitted.
        roundOutput: int, optional (default: None )
            Decimals to what the output time series get round.
        addPeakMin: list, optional, default: []
            List of column names which's minimal value shall be added to the
            typical periods. E.g.: ['Temperature']
        addPeakMax: list, optional, default: []
            List of column names which's maximal value shall be added to the
            typical periods. E.g. ['EDemand', 'HDemand']
        addMeanMin: list, optional, default: []
            List of column names where the period with the cumulative minimal value
            shall be added to the typical periods. E.g. ['Photovoltaic']
        addMeanMax: list, optional, default: []
            List of column names where the period with the cumulative maximal value
            shall be added to the typical periods.
        '''
        if addMeanMin is None:
            addMeanMin = []
        if addMeanMax is None:
            addMeanMax = []
        if addPeakMax is None:
            addPeakMax = []
        if addPeakMin is None:
            addPeakMin = []
        if weightDict is None:
            weightDict = {}
        self.timeSeries = timeSeries

        self.resolution = resolution

        self.hoursPerPeriod = hoursPerPeriod

        self.noTypicalPeriods = noTypicalPeriods

        self.clusterMethod = clusterMethod

        self.extremePeriodMethod = extremePeriodMethod

        self.evalSumPeriods = evalSumPeriods

        self.sortValues = sortValues

        self.sameMean = sameMean

        self.rescaleClusterPeriods = rescaleClusterPeriods

        self.weightDict = weightDict

        self.predefClusterOrder = predefClusterOrder

        self.predefClusterCenterIndices = predefClusterCenterIndices

        self.solver = solver

        self.durationRepresentation = durationRepresentation

        self.roundOutput = roundOutput

        self.addPeakMin = addPeakMin

        self.addPeakMax = addPeakMax

        self.addMeanMin = addMeanMin

        self.addMeanMax = addMeanMax

        self._check_init_args()

        # internal attributes 
        self._normalizedMean = None

        return

    def _check_init_args(self):

        # check timeSeries and set it as pandas DataFrame
        if not isinstance(self.timeSeries, pd.DataFrame):
            if isinstance(self.timeSeries, dict):
                self.timeSeries = pd.DataFrame(self.timeSeries)
            elif isinstance(self.timeSeries, np.ndarray):
                self.timeSeries = pd.DataFrame(self.timeSeries)
            else:
                raise ValueError('timeSeries has to be of type pandas.DataFrame() ' +
                                 'or of type np.array() '
                                 'in initialization of object of class ' +
                                 type(self).__name__)

        # check if extreme periods exist in the dataframe
        for peak in self.addPeakMin:
            if peak not in self.timeSeries.columns:
                raise ValueError(peak + ' listed in "addPeakMin"' +
                                 ' does not occure as timeSeries column')
        for peak in self.addPeakMax:
            if peak not in self.timeSeries.columns:
                raise ValueError(peak + ' listed in "addPeakMax"' +
                                 ' does not occure as timeSeries column')
        for peak in self.addMeanMin:
            if peak not in self.timeSeries.columns:
                raise ValueError(peak + ' listed in "addMeanMin"' +
                                 ' does not occure as timeSeries column')
        for peak in self.addMeanMax:
            if peak not in self.timeSeries.columns:
                raise ValueError(peak + ' listed in "addMeanMax"' +
                                 ' does not occure as timeSeries column')

        # derive resolution from date time index if not provided
        if self.resolution is None:
            try:
                timedelta = self.timeSeries.index[1] - self.timeSeries.index[0]
                self.resolution = float(timedelta.total_seconds()) / 3600
            except TypeError:
                try:
                    self.timeSeries.index = pd.to_datetime(self.timeSeries.index)
                    timedelta = self.timeSeries.index[1] - self.timeSeries.index[0]
                    self.resolution = float(timedelta.total_seconds()) / 3600
                except:
                    ValueError("'resolution' argument has to be nonnegative float or int" +
                               " or the given timeseries needs a datetime index")

        if not (isinstance(self.resolution, int) or isinstance(self.resolution, float)):
            raise ValueError("resolution has to be nonnegative float or int")

        # check hoursPerPeriod
        if self.hoursPerPeriod is None or self.hoursPerPeriod <= 0 or \
                not isinstance(self.hoursPerPeriod, int):
            raise ValueError("hoursPerPeriod has to be nonnegative integer")

        # check typical Periods
        if self.noTypicalPeriods is None or self.noTypicalPeriods <= 0 or \
                not isinstance(self.noTypicalPeriods, int):
            raise ValueError("noTypicalPeriods has to be nonnegative integer")
        self.timeStepsPerPeriod = int(self.hoursPerPeriod / self.resolution)
        if not self.timeStepsPerPeriod == self.hoursPerPeriod / self.resolution:
            raise ValueError('The combination of hoursPerPeriod and the '
                             + 'resulution does not result in an integer '
                             + 'number of time steps per period')

        # check clusterMethod
        if self.clusterMethod not in self.CLUSTER_METHODS:
            raise ValueError("clusterMethod needs to be one of " +
                             "the following: " +
                             "{}".format(self.CLUSTER_METHODS))

        # check extremePeriods
        if self.extremePeriodMethod not in self.EXTREME_PERIOD_METHODS:
            raise ValueError("extremePeriodMethod needs to be one of " +
                             "the following: " +
                             "{}".format(self.EXTREME_PERIOD_METHODS))

        # check evalSumPeriods
        if not isinstance(self.evalSumPeriods, bool):
            raise ValueError("evalSumPeriods has to be boolean")
        # check sortValues
        if not isinstance(self.sortValues, bool):
            raise ValueError("sortValues has to be boolean")
        # check sameMean
        if not isinstance(self.sameMean, bool):
            raise ValueError("sameMean has to be boolean")
        # check rescaleClusterPeriods
        if not isinstance(self.rescaleClusterPeriods, bool):
            raise ValueError("rescaleClusterPeriods has to be boolean")
        
        if not isinstance(self.durationRepresentation, bool):
            raise ValueError("durationRepresentation has to be boolean")
        if self.durationRepresentation:
            warnings.warn('durationRepresentation" is in development phase ' + 
                'and can significantly slow down the aggregation for large scale time series')
            if self.rescaleClusterPeriods:
                warnings.warn('If "durationRepresentation" is activated it is recommended to turn ' + 
                '"rescaleClusterPeriods" off.')
            if (self.addPeakMin or self.addPeakMax or self.addMeanMin or self.addMeanMax) and extremePeriodMethod is not 'None':
                warnings.warn('If "durationRepresentation" is activated it is recommended to deactivate ' + 
                'the inclusion of extreme periods since they are allready respected.')
        return

        # check predefClusterOrder
        if self.predefClusterOrder is not None:
            if not isinstance(self.predefClusterOrder, (list, np.ndarray)):
                raise ValueError("predefClusterOrder has to be an array or list")
            if self.predefClusterCenterIndices is not None:
                # check predefClusterCenterIndices
                if not isinstance(self.predefClusterCenterIndices, (list, np.ndarray)):
                    raise ValueError("predefClusterCenterIndices has to be an array or list")
        elif self.predefClusterCenterIndices is not None:
            raise ValueError('If "predefClusterCenterIndices" is defined, "predefClusterOrder" needs to be defined as well')



    def _normalizeTimeSeries(self, sameMean=False):
        '''
        Normalizes each time series independently.

        Parameters
        ----------
        sameMean: boolean, optional (default: False)
            Decides if the time series should have all the same mean value.
            Relevant for weighting time series.

        Returns
        ---------
        normalized time series
        '''
        min_max_scaler = preprocessing.MinMaxScaler()
        normalizedTimeSeries = pd.DataFrame(min_max_scaler.fit_transform(self.timeSeries),
                                            columns=self.timeSeries.columns,
                                            index=self.timeSeries.index)
        
        self._normalizedMean = normalizedTimeSeries.mean()
        if sameMean:
            normalizedTimeSeries /= self._normalizedMean

        return normalizedTimeSeries

    def _unnormalizeTimeSeries(self, normalizedTimeSeries, sameMean=False):
        '''
        Equivalent to '_normalizeTimeSeries'. Just does the back
        transformation.

        Parameters
        ----------
        normalizedTimeSeries: pandas.DataFrame(), required
            Time series which should get back transformated.
        sameMean: boolean, optional (default: False)
            Has to have the same value as in _normalizeTimeSeries.
        '''
        from sklearn import preprocessing
        min_max_scaler = preprocessing.MinMaxScaler()
        min_max_scaler.fit(self.timeSeries)

        if sameMean:
            normalizedTimeSeries *= self._normalizedMean

        unnormalizedTimeSeries = pd.DataFrame(min_max_scaler.inverse_transform(
            normalizedTimeSeries),
            columns=normalizedTimeSeries.columns,
            index=normalizedTimeSeries.index)

        return unnormalizedTimeSeries

    def _preProcessTimeSeries(self):
        '''
        Normalize the time series, weight them based on the weight dict and
        puts them into the correct matrix format.
        '''
        # first sort the time series in order to avoid bug mention in #18
        self.timeSeries.sort_index(axis=1, inplace=True)

        # convert the dataframe to floats
        self.timeSeries = self.timeSeries.astype(float)

        # normalize the time series and group them to periodly profiles
        self.normalizedTimeSeries = self._normalizeTimeSeries(
            sameMean=self.sameMean)

        for column in self.weightDict:
            if self.weightDict[column] < MIN_WEIGHT:
                print('weight of "'+ str(column) + '" set to the minmal tolerable weighting')
                self.weightDict[column] = MIN_WEIGHT
            self.normalizedTimeSeries[column] = self.normalizedTimeSeries[
                                                    column] * self.weightDict[column]

        self.normalizedPeriodlyProfiles, self.timeIndex = unstackToPeriods(
            self.normalizedTimeSeries, self.timeStepsPerPeriod)

        # check if no NaN is in the resulting profiles
        if self.normalizedPeriodlyProfiles.isnull().values.any():
            raise ValueError(
                'Pre processed data includes NaN. Please check the timeSeries input data.')

    def _postProcessTimeSeries(self, normalizedTimeSeries):
        '''
        Neutralizes the weighting the time series back and unnormalizes them.
        '''
        for column in self.weightDict:
            normalizedTimeSeries[column] = normalizedTimeSeries[
                                                column] / self.weightDict[column]

        unnormalizedTimeSeries = self._unnormalizeTimeSeries(
            normalizedTimeSeries, sameMean=self.sameMean)

        if self.roundOutput is not None:
            unnormalizedTimeSeries = unnormalizedTimeSeries.round(decimals = self.roundOutput)

        return unnormalizedTimeSeries

    def _addExtremePeriods(self, groupedSeries, clusterCenters,
                           clusterOrder,
                           extremePeriodMethod='new_cluster_center',
                           addPeakMin=None,
                           addPeakMax=None,
                           addMeanMin=None,
                           addMeanMax=None):
        '''
        Adds different extreme periods based on the to the clustered data,
        decribed by the clusterCenters and clusterOrder.

        Parameters
        ----------
        groupedSeries: pandas.DataFrame(), required
            periodly grouped groupedSeries on which basis it should be decided,
            which period is an extreme period.
        clusterCenters: dict, required
            Output from clustering with sklearn.
        clusterOrder: dict, required
            Output from clsutering with sklearn.
        extremePeriodMethod: str, optional(default: 'new_cluster_center' )
            Chosen extremePeriodMethod. The method

        Returns
        -------
        newClusterCenters
            The new cluster centers extended with the extreme periods.
        newClusterOrder
            The new cluster order including the extreme periods.
        extremeClusterIdx
            A list of indices where in the newClusterCenters are the extreme
            periods located.
        '''

        # init required dicts and lists
        if addPeakMin is None:
            addPeakMin = []
        if addPeakMax is None:
            addPeakMax = []
        if addMeanMin is None:
            addMeanMin = []
        if addMeanMax is None:
            addMeanMax = []
        self.extremePeriods = {}
        extremePeriodNo = []

        ccList = [center.tolist() for center in clusterCenters]

        # check which extreme periods exist in the profile and add them to
        # self.extremePeriods dict
        for column in self.timeSeries.columns:

            if column in addPeakMax:
                stepNo = groupedSeries[column].max(axis=1).idxmax()
                # add only if stepNo is not already in extremePeriods
                # if it is not already a cluster center
                if stepNo not in extremePeriodNo and groupedSeries.loc[stepNo,:].values.tolist() not in ccList:
                    self.extremePeriods[column + ' max.'] = \
                        {'stepNo': stepNo,
                         'profile': groupedSeries.loc[stepNo,:].values,
                         'column': column}
                    extremePeriodNo.append(stepNo)

            if column in addPeakMin:
                stepNo = groupedSeries[column].min(axis=1).idxmin()
                # add only if stepNo is not already in extremePeriods
                # if it is not already a cluster center
                if stepNo not in extremePeriodNo and groupedSeries.loc[stepNo,:].values.tolist() not in ccList:
                    self.extremePeriods[column + ' min.'] = \
                        {'stepNo': stepNo,
                         'profile': groupedSeries.loc[stepNo,:].values,
                         'column': column}
                    extremePeriodNo.append(stepNo)

            if column in addMeanMax:
                stepNo = groupedSeries[column].mean(axis=1).idxmax()
                # add only if stepNo is not already in extremePeriods
                # if it is not already a cluster center
                if stepNo not in extremePeriodNo and groupedSeries.loc[stepNo,:].values.tolist() not in ccList:
                    self.extremePeriods[column + ' daily min.'] = \
                        {'stepNo': stepNo,
                         'profile': groupedSeries.loc[stepNo,:].values,
                         'column': column}
                    extremePeriodNo.append(stepNo)

            if column in addMeanMin:
                stepNo = groupedSeries[column].mean(axis=1).idxmin()
                # add only if stepNo is not already in extremePeriods and
                # if it is not already a cluster center
                if stepNo not in extremePeriodNo and groupedSeries.loc[stepNo,:].values.tolist() not in ccList:
                    self.extremePeriods[column + ' daily min.'] = \
                        {'stepNo': stepNo,
                         'profile': groupedSeries.loc[stepNo,:].values,
                         'column': column}
                    extremePeriodNo.append(stepNo)

        for periodType in self.extremePeriods:
            # get current related clusters of extreme periods
            self.extremePeriods[periodType]['clusterNo'] = clusterOrder[
                self.extremePeriods[periodType]['stepNo']]

            # init new cluster structure
        newClusterCenters = []
        newClusterOrder = clusterOrder
        extremeClusterIdx = []

        # integrate extreme periods to clusters
        if extremePeriodMethod == 'append':
            # attach extreme periods to cluster centers
            for i, cluster_center in enumerate(clusterCenters):
                newClusterCenters.append(cluster_center)
            for i, periodType in enumerate(self.extremePeriods):
                extremeClusterIdx.append(len(newClusterCenters))
                newClusterCenters.append(
                    self.extremePeriods[periodType]['profile'])
                newClusterOrder[self.extremePeriods[periodType]['stepNo']] = i + len(clusterCenters)

        elif extremePeriodMethod == 'new_cluster_center':
            for i, cluster_center in enumerate(clusterCenters):
                newClusterCenters.append(cluster_center)
            # attach extrem periods to cluster centers and consider for all periods
            # if the fit better to the cluster or the extrem period
            for i, periodType in enumerate(self.extremePeriods):
                extremeClusterIdx.append(len(newClusterCenters))
                newClusterCenters.append(
                    self.extremePeriods[periodType]['profile'])
                self.extremePeriods[periodType][
                    'newClusterNo'] = i + len(clusterCenters)

            for i, cPeriod in enumerate(newClusterOrder):
                # caclulate euclidean distance to cluster center
                cluster_dist = sum(
                    (groupedSeries.iloc[i].values - clusterCenters[cPeriod]) ** 2)
                for ii, extremPeriodType in enumerate(self.extremePeriods):
                    # exclude other extreme periods from adding to the new
                    # cluster center
                    isOtherExtreme = False
                    for otherExPeriod in self.extremePeriods:
                        if (i == self.extremePeriods[otherExPeriod]['stepNo']
                                and otherExPeriod != extremPeriodType):
                            isOtherExtreme = True
                    # calculate distance to extreme periods
                    extperiod_dist = sum(
                        (groupedSeries.iloc[i].values -
                         self.extremePeriods[extremPeriodType]['profile']) ** 2)
                    # choose new cluster relation
                    if extperiod_dist < cluster_dist and not isOtherExtreme:
                        newClusterOrder[i] = self.extremePeriods[
                            extremPeriodType]['newClusterNo']

        elif extremePeriodMethod == 'replace_cluster_center':
            # Worst Case Clusterperiods
            newClusterCenters = clusterCenters
            for periodType in self.extremePeriods:
                index = groupedSeries.columns.get_loc(
                    self.extremePeriods[periodType]['column'])
                newClusterCenters[self.extremePeriods[periodType]['clusterNo']][index] = \
                    self.extremePeriods[periodType]['profile'][index]
                if not self.extremePeriods[periodType]['clusterNo'] in extremeClusterIdx:
                    extremeClusterIdx.append(
                        self.extremePeriods[periodType]['clusterNo'])

        else:
            raise NotImplementedError('Chosen "extremePeriodMethod": ' +
                                      str(extremePeriodMethod) + ' is ' +
                                      'not implemented.')

        return newClusterCenters, newClusterOrder, extremeClusterIdx

    def _rescaleClusterPeriods(
            self, clusterOrder, clusterPeriods, extremeClusterIdx):
        '''
        Rescale the values of the clustered Periods such that mean of each time
        series in the typical Periods fits the mean value of the original time
        series, without changing the values of the extremePeriods.
        '''
        weightingVec = pd.Series(self._clusterPeriodNoOccur).values
        typicalPeriods = pd.DataFrame(
            clusterPeriods, columns=self.normalizedPeriodlyProfiles.columns)
        idx_wo_peak = np.delete(typicalPeriods.index, extremeClusterIdx)
        for column in self.timeSeries.columns:
            diff = 1
            sum_raw = self.normalizedPeriodlyProfiles[column].sum().sum()
            sum_peak = sum(
                weightingVec[extremeClusterIdx] *
                typicalPeriods[column].loc[extremeClusterIdx,:].sum(
                    axis=1))
            sum_clu_wo_peak = sum(
                weightingVec[idx_wo_peak] *
                typicalPeriods[column].loc[idx_wo_peak,:].sum(
                    axis=1))

            # define the upper scale dependent on the weighting of the series
            scale_ub = 1.0
            if self.sameMean:
                scale_ub = scale_ub * self.timeSeries[column].max(
                ) / self.timeSeries[column].mean()
            if column in self.weightDict:
                scale_ub = scale_ub * self.weightDict[column]

            # difference between predicted and original sum
            diff = abs(sum_raw - (sum_clu_wo_peak + sum_peak))

            # use while loop to rescale cluster periods
            a = 0
            while diff > sum_raw * TOLERANCE and a < MAX_ITERATOR:
                # rescale values
                typicalPeriods.loc[idx_wo_peak, column] = \
                    (typicalPeriods[column].loc[idx_wo_peak,:].values *
                     (sum_raw - sum_peak) / sum_clu_wo_peak)

                # reset values higher than the upper sacle or less than zero
                typicalPeriods[column][
                    typicalPeriods[column] > scale_ub] = scale_ub
                typicalPeriods[column][
                    typicalPeriods[column] < 0.0] = 0.0

                typicalPeriods[column] = typicalPeriods[
                    column].fillna(0.0)

                # calc new sum and new diff to orig data
                sum_clu_wo_peak = sum(
                    weightingVec[idx_wo_peak] *
                    typicalPeriods[column].loc[idx_wo_peak,:].sum(
                        axis=1))
                diff = abs(sum_raw - (sum_clu_wo_peak + sum_peak))
                a += 1
            if a == MAX_ITERATOR:
                deviation = str(round((diff/sum_raw)*100,2))
                warnings.warn(
                    'Max iteration number reached for "'+ str(column)
                    +'" while rescaling the cluster periods.' + 
                    ' The integral of the aggregated time series deviates by: ' 
                    + deviation + '%')
        return typicalPeriods.values

    def _clusterSortedPeriods(self, candidates, n_init=20):
        '''
        Runs the clustering algorithms for the sorted profiles within the period
        instead of the original profiles. (Duration curve clustering)
        '''
        # initialize
        normalizedSortedPeriodlyProfiles = copy.deepcopy(
            self.normalizedPeriodlyProfiles)
        for column in self.timeSeries.columns:
            # sort each period individually
            df = normalizedSortedPeriodlyProfiles[column]
            values = df.values
            values.sort(axis=1)
            values = values[:, ::-1]
            normalizedSortedPeriodlyProfiles[column] = pd.DataFrame(
                values, df.index, df.columns)
        sortedClusterValues = normalizedSortedPeriodlyProfiles.values

        clusterOrders_iter = []
        clusterCenters_iter = []
        distanceMedoid_iter = []

        for i in range(n_init):
            altClusterCenters, self.clusterCenterIndices, clusterOrders_C = (
                aggregatePeriods(
                    sortedClusterValues, n_clusters=self.noTypicalPeriods,
                    n_iter=30, solver=self.solver,
                    clusterMethod=self.clusterMethod))

            clusterCenters_C = []
            distanceMedoid_C = []

            # take the clusters and determine the most representative sorted
            # period as cluster center
            for clusterNum in np.unique(clusterOrders_C):
                indice = np.where(clusterOrders_C == clusterNum)[0]
                if len(indice) > 1:
                    # mean value for each time step for each time series over
                    # all Periods in the cluster
                    currentMean_C = sortedClusterValues[indice].mean(axis=0)
                    # index of the period with the lowest distance to the cluster
                    # center
                    mindistIdx_C = np.argmin(
                        np.square(
                            sortedClusterValues[indice] -
                            currentMean_C).sum(
                            axis=1))
                    # append original time series of this period
                    medoid_C = candidates[indice][mindistIdx_C]

                    # append to cluster center
                    clusterCenters_C.append(medoid_C)

                    # calculate metrix for evaluation
                    distanceMedoid_C.append(
                        abs(candidates[indice] - medoid_C).sum())

                else:
                    # if only on period is part of the cluster, add this index
                    clusterCenters_C.append(candidates[indice][0])
                    distanceMedoid_C.append(0)

            # collect matrix
            distanceMedoid_iter.append(abs(sum(distanceMedoid_C)))
            clusterCenters_iter.append(clusterCenters_C)
            clusterOrders_iter.append(clusterOrders_C)

        bestFit = np.argmin(distanceMedoid_iter)

        return clusterCenters_iter[bestFit], clusterOrders_iter[bestFit]

    def createTypicalPeriods(self):
        '''
        Clusters the Periods.

        Returns
        -------
        self.clusterPeriods
            All typical Periods in scaled form.
        '''
        self._preProcessTimeSeries()

        # check for additional cluster parameters
        if self.evalSumPeriods:
            evaluationValues = self.normalizedPeriodlyProfiles.stack(
                level=0).sum(
                axis=1).unstack(
                level=1)
            # how many values have to get deleted later
            delClusterParams = -len(evaluationValues.columns)
            candidates = np.concatenate(
                (self.normalizedPeriodlyProfiles.values, evaluationValues.values),
                axis=1)
        else:
            delClusterParams = None
            candidates = self.normalizedPeriodlyProfiles.values


        # skip aggregation procedure for the case of a predifined cluster sequence and get only the correct representation
        if not self.predefClusterOrder is None:
            self._clusterOrder = self.predefClusterOrder
            # check if representatives are defined
            if not self.predefClusterCenterIndices is None:
                self.clusterCenterIndices = self.predefClusterCenterIndices
                self.clusterCenters = candidates[self.predefClusterCenterIndices]
            else:
                # otherwise take the medoids
                self.clusterCenters, self.clusterCenterIndices = medoidRepresentation(candidates, self._clusterOrder)
        else:
            cluster_duration = time.time()
            if not self.sortValues:
                # cluster the data
                self.clusterCenters, self.clusterCenterIndices, \
                    self._clusterOrder = aggregatePeriods(
                    candidates, n_clusters=self.noTypicalPeriods, n_iter=100,
                    solver=self.solver, clusterMethod=self.clusterMethod)
            else:
                self.clusterCenters, self._clusterOrder = self._clusterSortedPeriods(
                    candidates)
            self.clusteringDuration = time.time() - cluster_duration

        # get cluster centers without additional evaluation values
        self.clusterPeriods = []
        for i, cluster_center in enumerate(self.clusterCenters):
            self.clusterPeriods.append(cluster_center[:delClusterParams])


        # get alternative cluster center representation
        if self.durationRepresentation:
            from tsam.utils.duration_representation import duration_representation
            self.clusterPeriods = duration_representation(self.normalizedPeriodlyProfiles, 
                                                            self._clusterOrder,
                                                            solver = self.solver)
            
        if not self.extremePeriodMethod == 'None':
            # overwrite clusterPeriods and clusterOrder
            self.clusterPeriods, self._clusterOrder, self.extremeClusterIdx = \
                self._addExtremePeriods(self.normalizedPeriodlyProfiles,
                                        self.clusterPeriods,
                                        self._clusterOrder,
                                        extremePeriodMethod=self.extremePeriodMethod,
                                        addPeakMin=self.addPeakMin,
                                        addPeakMax=self.addPeakMax,
                                        addMeanMin=self.addMeanMin,
                                        addMeanMax=self.addMeanMax)
        else:
            self.extremeClusterIdx = []

        # get number of appearance of the the typical periods
        nums, counts = np.unique(self._clusterOrder, return_counts=True)
        self._clusterPeriodNoOccur = {num: counts[ii] for ii, num in enumerate(nums)}

        if self.rescaleClusterPeriods:
            self.clusterPeriods = self._rescaleClusterPeriods(
                self._clusterOrder, self.clusterPeriods, self.extremeClusterIdx)

        # if additional time steps have been added, reduce the number of occurance of the typical period
        # which is related to these time steps
        if not len(self.timeSeries) % self.timeStepsPerPeriod == 0:
            self._clusterPeriodNoOccur[self._clusterOrder[-1]] -= (
                1 - float(len(self.timeSeries) % self.timeStepsPerPeriod) / self.timeStepsPerPeriod)

        # put the clustered data in pandas format and scale back
        self.normalizedTypicalPeriods = pd.DataFrame(
            self.clusterPeriods,
            columns=self.normalizedPeriodlyProfiles.columns).stack(
            level='TimeStep')
        
        self.typicalPeriods = self._postProcessTimeSeries(self.normalizedTypicalPeriods)

        # check if original time series boundaries are not exceeded
        if np.array(self.typicalPeriods.max(axis=0) > self.timeSeries.max(axis=0)).any():
            warnings.warn("Something went wrong: At least one maximal value of the aggregated time series exceeds the maximal value the input time series")
        if np.array(self.typicalPeriods.min(axis=0) < self.timeSeries.min(axis=0)).any():
            warnings.warn("Something went wrong: At least one minimal value of the aggregated time series exceeds the minimal value the input time series")
        return self.typicalPeriods

    def prepareEnersysInput(self):
        '''
        Creates all dictionaries and lists which are required for the energysystem
        optimization input.
        '''
        warnings.warn(
            '"prepareEnersysInput" is deprecated, since the created attributes can be directly accessed as properties',
            DeprecationWarning)
        return

    @property
    def stepIdx(self):
        '''
        Index inside a single cluster
        '''
        return [ix for ix in range(0, self.timeStepsPerPeriod)]

    @property
    def clusterPeriodIdx(self):
        '''
        Index of the clustered periods
        '''
        if not hasattr(self, 'clusterOrder'):
            self.createTypicalPeriods()
        return np.sort(np.unique(self._clusterOrder))

    @property
    def clusterOrder(self):
        '''
        How often does an typical period occure in the original time series
        '''
        if not hasattr(self, '_clusterOrder'):
            self.createTypicalPeriods()
        return self._clusterOrder

    @property
    def clusterPeriodNoOccur(self):
        '''
        How often does an typical period occure in the original time series
        '''
        if not hasattr(self, 'clusterOrder'):
            self.createTypicalPeriods()
        return self._clusterPeriodNoOccur

    @property
    def clusterPeriodDict(self):
        '''
        Time series data for each period index as dictionary
        '''
        if not hasattr(self, '_clusterOrder'):
            self.createTypicalPeriods()
        if not hasattr(self, '_clusterPeriodDict'):
            self._clusterPeriodDict = {}
            for column in self.typicalPeriods:
                self._clusterPeriodDict[column] = self.typicalPeriods[column].to_dict()
        return self._clusterPeriodDict

    def predictOriginalData(self):
        '''
        Predicts the overall time series if every period would be placed in the
        related cluster center

        Returns
        -------
        pandas.DataFrame
            DataFrame which has the same shape as the original one.
        '''
        if not hasattr(self, '_clusterOrder'):
            self.createTypicalPeriods()

        new_data = []
        for label in self._clusterOrder:
            new_data.append(self.clusterPeriods[label])

        # back in matrix
        clustered_data_df = \
            pd.DataFrame(new_data,
                         columns=self.normalizedPeriodlyProfiles.columns,
                         index=self.normalizedPeriodlyProfiles.index)
        clustered_data_df = clustered_data_df.stack(level='TimeStep')

        # back in form
        self.normalizedPredictedData = \
            pd.DataFrame(clustered_data_df.values[:len(self.timeSeries)],
                         index=self.timeSeries.index,
                         columns=self.timeSeries.columns)
        self.predictedData = self._postProcessTimeSeries(
            self.normalizedPredictedData)

        return self.predictedData

    def indexMatching(self):
        '''
        Relates the index of the original time series with the indices
        represented by the clusters

        Returns
        -------
        pandas.DataFrame
            DataFrame which has the same shape as the original one.
        '''
        if not hasattr(self, '_clusterOrder'):
            self.createTypicalPeriods()

        # create aggregated period and timestep index lists
        periodIndex = []
        stepIndex = []
        for label in self._clusterOrder:
            for step in range(self.timeStepsPerPeriod):
                periodIndex.append(label)
                stepIndex.append(step)

        # create a dataframe
        timeStepMatching = \
            pd.DataFrame([periodIndex, stepIndex],
                         index=['PeriodNum', 'TimeStep'],
                         columns=self.timeIndex).T

        return timeStepMatching

    def accuracyIndicators(self):
        '''
        Compares the predicted data with the orginal time series.

        Returns
        -------
        pandas.DataFrame
            Dataframe containing indicators evaluating the accuracy of the
            aggregation
        '''
        if not hasattr(self, 'predictedData'):
            self.predictOriginalData()

        indicatorRaw = {
            'RMSE': {},
            'RMSE_duration': {},
            'MAE': {}}  # 'Silhouette score':{},

        for column in self.normalizedTimeSeries.columns:
            origTS = self.normalizedTimeSeries[column]
            predTS = self.normalizedPredictedData[column]
            indicatorRaw['RMSE'][column] = np.sqrt(
                mean_squared_error(origTS, predTS))
            indicatorRaw['RMSE_duration'][column] = np.sqrt(mean_squared_error(
                origTS.sort_values(ascending=False).reset_index(drop=True),
                predTS.sort_values(ascending=False).reset_index(drop=True)))
            indicatorRaw['MAE'][column] = mean_absolute_error(origTS, predTS)

        return pd.DataFrame(indicatorRaw)<|MERGE_RESOLUTION|>--- conflicted
+++ resolved
@@ -224,13 +224,9 @@
                  hoursPerPeriod=24, clusterMethod='hierarchical',
                  evalSumPeriods=False, sortValues=False, sameMean=False,
                  rescaleClusterPeriods=True, weightDict=None,
-<<<<<<< HEAD
-                 extremePeriodMethod='None', solver='glpk',
                  durationRepresentation = False,
-=======
                  extremePeriodMethod='None', predefClusterOrder=None,
                  predefClusterCenterIndices=None, solver='glpk',
->>>>>>> bbca9a78
                  roundOutput = None,
                  addPeakMin=None,
                  addPeakMax=None,

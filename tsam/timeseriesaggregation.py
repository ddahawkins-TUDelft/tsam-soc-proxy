--- conflicted
+++ resolved
@@ -88,12 +88,8 @@
     '''
     CLUSTER_METHODS = ['averaging', 'k_means', 'k_medoids', 'k_maxoids', 'hierarchical', 'adjacent_periods']
 
-<<<<<<< HEAD
-    REPRESENTATION_METHODS = ['meanRepresentation', 'medoidRepresentation', 'minmaxmeanRepresentation']
-=======
     REPRESENTATION_METHODS = ['meanRepresentation', 'medoidRepresentation', 'maxoidRepresentation',
-                              'minmaxRepresentation', 'durationRepresentation']
->>>>>>> 71a2839b
+                              'minmaxmeanRepresentation', 'durationRepresentation']
 
     EXTREME_PERIOD_METHODS = [
         'None',
@@ -187,12 +183,8 @@
 
             * 'meanRepresentation' (default of 'averaging' and 'k_means')
             * 'medoidRepresentation' (default of 'k_medoids', 'hierarchical' and 'adjacent_periods')
-<<<<<<< HEAD
             * 'minmaxmeanRepresentation'
-=======
-            * 'minmaxRepresentation'
             * 'durationRepresentation'
->>>>>>> 71a2839b
         :type representationMethod: string
 
         :param representationDict: Dictionary which states for each attribute whether the profiles in each cluster

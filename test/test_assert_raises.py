import os
import copy

import pandas as pd
import numpy as np

import tsam.timeseriesaggregation as tsam

def test_assert_raises():
    # important: special signs such as brackets must be marked with '\' when matching error message

    raw = pd.read_csv(os.path.join(os.path.dirname(__file__), '..', 'examples', 'testdata.csv'), index_col=0)

    # check error message for wrong time series
    np.testing.assert_raises_regex(ValueError,
                                   'timeSeries has to be of type pandas.DataFrame\(\) or of type np.array\(\) in '
                                   'initialization of object of class TimeSeriesAggregation',
                                   tsam.TimeSeriesAggregation, timeSeries='erroneousTimeSeries')

    # check error messages for wrong attribute names added for extreme period methods
    np.testing.assert_raises_regex(ValueError,
                                   'erroneousAttribute listed in "addPeakMin" does not occur as timeSeries column',
                                   tsam.TimeSeriesAggregation, timeSeries=raw, addPeakMin = ['erroneousAttribute'])
    np.testing.assert_raises_regex(ValueError,
                                   'erroneousAttribute listed in "addPeakMax" does not occur as timeSeries column',
                                   tsam.TimeSeriesAggregation, timeSeries=raw, addPeakMax = ['erroneousAttribute'])
    np.testing.assert_raises_regex(ValueError,
                                   'erroneousAttribute listed in "addMeanMin" does not occur as timeSeries column',
                                   tsam.TimeSeriesAggregation, timeSeries=raw, addMeanMin = ['erroneousAttribute'])
    np.testing.assert_raises_regex(ValueError,
                                   'erroneousAttribute listed in "addMeanMax" does not occur as timeSeries column',
                                   tsam.TimeSeriesAggregation, timeSeries=raw, addMeanMax = ['erroneousAttribute'])

    # check error message for missing datetime index and missing resolution argument
    np.testing.assert_raises_regex(ValueError,
                                   '\'resolution\' argument has to be nonnegative float or int or the given ' \
                                   'timeseries needs a datetime index',
                                   tsam.TimeSeriesAggregation, timeSeries=raw.reset_index())
    # overwrite one of the datetime-like string indices in the raw data to an index that cannot be converted
    rawErrInd = copy.deepcopy(raw)
    as_list = rawErrInd.index.tolist()
    idx = as_list.index('2010-01-01 00:30:00')
    as_list[idx] = 'erroneousDatetimeIndex'
    rawErrInd.index = as_list
    # check error message for erroneous datetime index and missing resolution argument
    np.testing.assert_raises_regex(ValueError,
                                   '\'resolution\' argument has to be nonnegative float or int or the given ' \
                                   'timeseries needs a datetime index',
                                   tsam.TimeSeriesAggregation, timeSeries=rawErrInd)
    # check erroneous resolution argument
    np.testing.assert_raises_regex(ValueError,
                                   'resolution has to be nonnegative float or int',
                                   tsam.TimeSeriesAggregation, timeSeries=raw, resolution='erroneousResolution')

    # check erroneous hoursPerPeriod argument
    np.testing.assert_raises_regex(ValueError,
                                   'hoursPerPeriod has to be nonnegative float or int',
                                   tsam.TimeSeriesAggregation, timeSeries=raw, hoursPerPeriod=None)

    # check erroneous noTypicalPeriods argument
    np.testing.assert_raises_regex(ValueError,
                                   'noTypicalPeriods has to be nonnegative integer',
                                   tsam.TimeSeriesAggregation, timeSeries=raw, noTypicalPeriods=None)

    # check non-integer time step number per typical period
    np.testing.assert_raises_regex(ValueError,
                                   'The combination of hoursPerPeriod and the resulution does not result in an integer '
                                   'number of time steps per period',
                                   tsam.TimeSeriesAggregation, timeSeries=raw, hoursPerPeriod=23, resolution=2)

    # check warning when number of segments per period is higher than the number of time steps per period
    np.testing.assert_warns(Warning, tsam.TimeSeriesAggregation, timeSeries=raw, segmentation=True, noSegments=25)

    # check erroneous clusterMethod argument
    np.testing.assert_raises_regex(ValueError,
                                   'clusterMethod needs to be one of the following: \[\'averaging\', \'k_means\', '
                                   '\'k_medoids\', \'k_maxoids\', \'hierarchical\', \'adjacent_periods\'\]',
                                   tsam.TimeSeriesAggregation, timeSeries=raw, clusterMethod='erroneousClusterMethod')

    # check erroneous representationMethod argument
    np.testing.assert_raises_regex(ValueError,
                                   'If specified, representationMethod needs to be one of the following: '
<<<<<<< HEAD
                                   '\[\'meanRepresentation\', \'medoidRepresentation\', \'minmaxRepresentation\'\]',
=======
                                   '\[\'meanRepresentation\', \'medoidRepresentation\', \'maxoidRepresentation\', '
                                   '\'minmaxRepresentation\', \'durationRepresentation\'\]',
>>>>>>> b533d40f
                                   tsam.TimeSeriesAggregation, timeSeries=raw,
                                   representationMethod='erroneousRepresentationMethod')

    # check erroneous extremePeriodMethod argument
    np.testing.assert_raises_regex(ValueError,
                                   'extremePeriodMethod needs to be one of the following: \[\'None\', \'append\', '
                                   '\'new_cluster_center\', \'replace_cluster_center\'\]',
                                   tsam.TimeSeriesAggregation, timeSeries=raw,
                                   extremePeriodMethod='erroneousExtremePeriodMethod')

    # check erroneous evalSumPeriods argument
    np.testing.assert_raises_regex(ValueError,
                                   'evalSumPeriods has to be boolean',
                                   tsam.TimeSeriesAggregation, timeSeries=raw, evalSumPeriods='erroneousEvalSumPeriods')

    # check erroneous sortValues argument
    np.testing.assert_raises_regex(ValueError,
                                   'sortValues has to be boolean',
                                   tsam.TimeSeriesAggregation, timeSeries=raw, sortValues='erroneousSortValues')

    # check erroneous sameMean argument
    np.testing.assert_raises_regex(ValueError,
                                   'sameMean has to be boolean',
                                   tsam.TimeSeriesAggregation, timeSeries=raw, sameMean='erroneousSameMean')

    # check erroneous rescaleClusterPeriods argument
    np.testing.assert_raises_regex(ValueError,
                                   'rescaleClusterPeriods has to be boolean',
                                   tsam.TimeSeriesAggregation, timeSeries=raw,
                                   rescaleClusterPeriods='erroneousrescaleClusterPeriods')

    # check erroneous predefClusterOrder argument
    np.testing.assert_raises_regex(ValueError,
                                   'predefClusterOrder has to be an array or list',
                                   tsam.TimeSeriesAggregation, timeSeries=raw,
                                   predefClusterOrder='erroneousPredefClusterOrder')

    # get a cluster order from a preceding clustering run
    aggregation = tsam.TimeSeriesAggregation(timeSeries=raw)
    periodOrder = aggregation.clusterOrder
    # check erroneous predefClusterCenterIndices argument
    np.testing.assert_raises_regex(ValueError,
                                   'predefClusterCenterIndices has to be an array or list',
                                   tsam.TimeSeriesAggregation, timeSeries=raw, predefClusterOrder=periodOrder,
                                   predefClusterCenterIndices='erroneousPredefClusterCenterIndices')

    # check error, when predefClusterCenterIndices are defined but not predefClusterOrder
    np.testing.assert_raises_regex(ValueError,
                                   'If "predefClusterCenterIndices" is defined, "predefClusterOrder" needs to be '
                                   'defined as well',
                                   tsam.TimeSeriesAggregation, timeSeries=raw,
                                   predefClusterCenterIndices='erroneousPredefClusterCenterIndices')

    # check erroneous dataframe containing NaN values
    rawNan = copy.deepcopy((raw))
    rawNan.iloc[10, :] = np.NaN
    aggregation = tsam.TimeSeriesAggregation(timeSeries=rawNan)
    np.testing.assert_raises_regex(ValueError,
                                   'Pre processed data includes NaN. Please check the timeSeries input data.',
                                   aggregation.createTypicalPeriods)

if __name__ == "__main__":
    test_assert_raises()<|MERGE_RESOLUTION|>--- conflicted
+++ resolved
@@ -80,12 +80,8 @@
     # check erroneous representationMethod argument
     np.testing.assert_raises_regex(ValueError,
                                    'If specified, representationMethod needs to be one of the following: '
-<<<<<<< HEAD
-                                   '\[\'meanRepresentation\', \'medoidRepresentation\', \'minmaxRepresentation\'\]',
-=======
                                    '\[\'meanRepresentation\', \'medoidRepresentation\', \'maxoidRepresentation\', '
                                    '\'minmaxRepresentation\', \'durationRepresentation\'\]',
->>>>>>> b533d40f
                                    tsam.TimeSeriesAggregation, timeSeries=raw,
                                    representationMethod='erroneousRepresentationMethod')
 
